/*
 * linux/kernel/irq/handle.c
 *
 * Copyright (C) 1992, 1998-2006 Linus Torvalds, Ingo Molnar
 * Copyright (C) 2005-2006, Thomas Gleixner, Russell King
 *
 * This file contains the core interrupt handling code.
 *
 * Detailed information is available in Documentation/DocBook/genericirq
 *
 */

#include <linux/irq.h>
#include <linux/module.h>
#include <linux/random.h>
#include <linux/interrupt.h>
#include <linux/kernel_stat.h>
#include <linux/rculist.h>
#include <linux/hash.h>
<<<<<<< HEAD
=======
#include <trace/irq.h>
>>>>>>> 0221c81b
#include <linux/bootmem.h>

#include "internals.h"

/*
 * lockdep: we want to handle all irq_desc locks as a single lock-class:
 */
struct lock_class_key irq_desc_lock_class;

/**
 * handle_bad_irq - handle spurious and unhandled irqs
 * @irq:       the interrupt number
 * @desc:      description of the interrupt
 *
 * Handles spurious and unhandled IRQ's. It also prints a debugmessage.
 */
void handle_bad_irq(unsigned int irq, struct irq_desc *desc)
{
	print_irq_desc(irq, desc);
	kstat_incr_irqs_this_cpu(irq, desc);
	ack_bad_irq(irq);
}

#if defined(CONFIG_SMP) && defined(CONFIG_GENERIC_HARDIRQS)
static void __init init_irq_default_affinity(void)
{
	alloc_bootmem_cpumask_var(&irq_default_affinity);
	cpumask_setall(irq_default_affinity);
}
#else
static void __init init_irq_default_affinity(void)
{
}
#endif

/*
 * Linux has a controller-independent interrupt architecture.
 * Every controller has a 'controller-template', that is used
 * by the main code to do the right thing. Each driver-visible
 * interrupt source is transparently wired to the appropriate
 * controller. Thus drivers need not be aware of the
 * interrupt-controller.
 *
 * The code is designed to be easily extended with new/different
 * interrupt controllers, without having to do assembly magic or
 * having to touch the generic code.
 *
 * Controller mappings for all interrupt sources:
 */
int nr_irqs = NR_IRQS;
EXPORT_SYMBOL_GPL(nr_irqs);

#ifdef CONFIG_SPARSE_IRQ

static struct irq_desc irq_desc_init = {
	.irq	    = -1,
	.status	    = IRQ_DISABLED,
	.chip	    = &no_irq_chip,
	.handle_irq = handle_bad_irq,
	.depth      = 1,
	.lock       = __SPIN_LOCK_UNLOCKED(irq_desc_init.lock),
};

void init_kstat_irqs(struct irq_desc *desc, int cpu, int nr)
{
	int node;
	void *ptr;

	node = cpu_to_node(cpu);
	ptr = kzalloc_node(nr * sizeof(*desc->kstat_irqs), GFP_ATOMIC, node);

	/*
	 * don't overwite if can not get new one
	 * init_copy_kstat_irqs() could still use old one
	 */
	if (ptr) {
		printk(KERN_DEBUG "  alloc kstat_irqs on cpu %d node %d\n",
			 cpu, node);
		desc->kstat_irqs = ptr;
	}
}

static void init_one_irq_desc(int irq, struct irq_desc *desc, int cpu)
{
	memcpy(desc, &irq_desc_init, sizeof(struct irq_desc));

	spin_lock_init(&desc->lock);
	desc->irq = irq;
#ifdef CONFIG_SMP
	desc->cpu = cpu;
#endif
	lockdep_set_class(&desc->lock, &irq_desc_lock_class);
	init_kstat_irqs(desc, cpu, nr_cpu_ids);
	if (!desc->kstat_irqs) {
		printk(KERN_ERR "can not alloc kstat_irqs\n");
		BUG_ON(1);
	}
	if (!init_alloc_desc_masks(desc, cpu, false)) {
		printk(KERN_ERR "can not alloc irq_desc cpumasks\n");
		BUG_ON(1);
	}
	arch_init_chip_data(desc, cpu);
}

/*
 * Protect the sparse_irqs:
 */
DEFINE_SPINLOCK(sparse_irq_lock);

struct irq_desc **irq_desc_ptrs __read_mostly;

static struct irq_desc irq_desc_legacy[NR_IRQS_LEGACY] __cacheline_aligned_in_smp = {
	[0 ... NR_IRQS_LEGACY-1] = {
		.irq	    = -1,
		.status	    = IRQ_DISABLED,
		.chip	    = &no_irq_chip,
		.handle_irq = handle_bad_irq,
		.depth	    = 1,
		.lock	    = __SPIN_LOCK_UNLOCKED(irq_desc_init.lock),
	}
};

static unsigned int *kstat_irqs_legacy;

int __init early_irq_init(void)
{
	struct irq_desc *desc;
	int legacy_count;
	int i;

	init_irq_default_affinity();

	 /* initialize nr_irqs based on nr_cpu_ids */
	arch_probe_nr_irqs();
	printk(KERN_INFO "NR_IRQS:%d nr_irqs:%d\n", NR_IRQS, nr_irqs);

	desc = irq_desc_legacy;
	legacy_count = ARRAY_SIZE(irq_desc_legacy);

	/* allocate irq_desc_ptrs array based on nr_irqs */
	irq_desc_ptrs = alloc_bootmem(nr_irqs * sizeof(void *));

	/* allocate based on nr_cpu_ids */
	/* FIXME: invert kstat_irgs, and it'd be a per_cpu_alloc'd thing */
	kstat_irqs_legacy = alloc_bootmem(NR_IRQS_LEGACY * nr_cpu_ids *
					  sizeof(int));

	for (i = 0; i < legacy_count; i++) {
		desc[i].irq = i;
		desc[i].kstat_irqs = kstat_irqs_legacy + i * nr_cpu_ids;
		lockdep_set_class(&desc[i].lock, &irq_desc_lock_class);
		init_alloc_desc_masks(&desc[i], 0, true);
		irq_desc_ptrs[i] = desc + i;
	}

	for (i = legacy_count; i < nr_irqs; i++)
		irq_desc_ptrs[i] = NULL;

	return arch_early_irq_init();
}

struct irq_desc *irq_to_desc(unsigned int irq)
{
	if (irq_desc_ptrs && irq < nr_irqs)
		return irq_desc_ptrs[irq];

	return NULL;
}

struct irq_desc *irq_to_desc_alloc_cpu(unsigned int irq, int cpu)
{
	struct irq_desc *desc;
	unsigned long flags;
	int node;

	if (irq >= nr_irqs) {
		WARN(1, "irq (%d) >= nr_irqs (%d) in irq_to_desc_alloc\n",
			irq, nr_irqs);
		return NULL;
	}

	desc = irq_desc_ptrs[irq];
	if (desc)
		return desc;

	spin_lock_irqsave(&sparse_irq_lock, flags);

	/* We have to check it to avoid races with another CPU */
	desc = irq_desc_ptrs[irq];
	if (desc)
		goto out_unlock;

	node = cpu_to_node(cpu);
	desc = kzalloc_node(sizeof(*desc), GFP_ATOMIC, node);
	printk(KERN_DEBUG "  alloc irq_desc for %d on cpu %d node %d\n",
		 irq, cpu, node);
	if (!desc) {
		printk(KERN_ERR "can not alloc irq_desc\n");
		BUG_ON(1);
	}
	init_one_irq_desc(irq, desc, cpu);

	irq_desc_ptrs[irq] = desc;

out_unlock:
	spin_unlock_irqrestore(&sparse_irq_lock, flags);

	return desc;
}

#else /* !CONFIG_SPARSE_IRQ */

struct irq_desc irq_desc[NR_IRQS] __cacheline_aligned_in_smp = {
	[0 ... NR_IRQS-1] = {
		.status = IRQ_DISABLED,
		.chip = &no_irq_chip,
		.handle_irq = handle_bad_irq,
		.depth = 1,
		.lock = __SPIN_LOCK_UNLOCKED(irq_desc->lock),
	}
};

static unsigned int kstat_irqs_all[NR_IRQS][NR_CPUS];
int __init early_irq_init(void)
{
	struct irq_desc *desc;
	int count;
	int i;

	init_irq_default_affinity();

	printk(KERN_INFO "NR_IRQS:%d\n", NR_IRQS);

	desc = irq_desc;
	count = ARRAY_SIZE(irq_desc);

	for (i = 0; i < count; i++) {
		desc[i].irq = i;
		init_alloc_desc_masks(&desc[i], 0, true);
		desc[i].kstat_irqs = kstat_irqs_all[i];
	}
	return arch_early_irq_init();
}

struct irq_desc *irq_to_desc(unsigned int irq)
{
	return (irq < NR_IRQS) ? irq_desc + irq : NULL;
}

struct irq_desc *irq_to_desc_alloc_cpu(unsigned int irq, int cpu)
{
	return irq_to_desc(irq);
}
#endif /* !CONFIG_SPARSE_IRQ */

void clear_kstat_irqs(struct irq_desc *desc)
{
	memset(desc->kstat_irqs, 0, nr_cpu_ids * sizeof(*(desc->kstat_irqs)));
}

/*
 * What should we do if we get a hw irq event on an illegal vector?
 * Each architecture has to answer this themself.
 */
static void ack_bad(unsigned int irq)
{
	struct irq_desc *desc = irq_to_desc(irq);

	print_irq_desc(irq, desc);
	ack_bad_irq(irq);
}

/*
 * NOP functions
 */
static void noop(unsigned int irq)
{
}

static unsigned int noop_ret(unsigned int irq)
{
	return 0;
}

/*
 * Generic no controller implementation
 */
struct irq_chip no_irq_chip = {
	.name		= "none",
	.startup	= noop_ret,
	.shutdown	= noop,
	.enable		= noop,
	.disable	= noop,
	.ack		= ack_bad,
	.end		= noop,
};

/*
 * Generic dummy implementation which can be used for
 * real dumb interrupt sources
 */
struct irq_chip dummy_irq_chip = {
	.name		= "dummy",
	.startup	= noop_ret,
	.shutdown	= noop,
	.enable		= noop,
	.disable	= noop,
	.ack		= noop,
	.mask		= noop,
	.unmask		= noop,
	.end		= noop,
};

/*
 * Special, empty irq handler:
 */
irqreturn_t no_action(int cpl, void *dev_id)
{
	return IRQ_NONE;
}

<<<<<<< HEAD
static void warn_no_thread(unsigned int irq, struct irqaction *action)
{
	if (test_and_set_bit(IRQTF_WARNED, &action->thread_flags))
		return;

	printk(KERN_WARNING "IRQ %d device %s returned IRQ_WAKE_THREAD "
	       "but no thread function available.", irq, action->name);
}
=======
DEFINE_TRACE(irq_handler_entry);
DEFINE_TRACE(irq_handler_exit);
>>>>>>> 0221c81b

/**
 * handle_IRQ_event - irq action chain handler
 * @irq:	the interrupt number
 * @action:	the interrupt action chain for this irq
 *
 * Handles the action chain of an irq event
 */
irqreturn_t handle_IRQ_event(unsigned int irq, struct irqaction *action)
{
	irqreturn_t ret, retval = IRQ_NONE;
	unsigned int status = 0;

	WARN_ONCE(!in_irq(), "BUG: IRQ handler called from non-hardirq context!");

	if (!(action->flags & IRQF_DISABLED))
		local_irq_enable_in_hardirq();

	do {
		trace_irq_handler_entry(irq, action);
		ret = action->handler(irq, action->dev_id);
<<<<<<< HEAD

		switch (ret) {
		case IRQ_WAKE_THREAD:
			/*
			 * Set result to handled so the spurious check
			 * does not trigger.
			 */
			ret = IRQ_HANDLED;

			/*
			 * Catch drivers which return WAKE_THREAD but
			 * did not set up a thread function
			 */
			if (unlikely(!action->thread_fn)) {
				warn_no_thread(irq, action);
				break;
			}

			/*
			 * Wake up the handler thread for this
			 * action. In case the thread crashed and was
			 * killed we just pretend that we handled the
			 * interrupt. The hardirq handler above has
			 * disabled the device interrupt, so no irq
			 * storm is lurking.
			 */
			if (likely(!test_bit(IRQTF_DIED,
					     &action->thread_flags))) {
				set_bit(IRQTF_RUNTHREAD, &action->thread_flags);
				wake_up_process(action->thread);
			}

			/* Fall through to add to randomness */
		case IRQ_HANDLED:
=======
		trace_irq_handler_exit(irq, action, ret);
		if (ret == IRQ_HANDLED)
>>>>>>> 0221c81b
			status |= action->flags;
			break;

		default:
			break;
		}

		retval |= ret;
		action = action->next;
	} while (action);

	if (status & IRQF_SAMPLE_RANDOM)
		add_interrupt_randomness(irq);
	local_irq_disable();

	return retval;
}

#ifndef CONFIG_GENERIC_HARDIRQS_NO__DO_IRQ

#ifdef CONFIG_ENABLE_WARN_DEPRECATED
# warning __do_IRQ is deprecated. Please convert to proper flow handlers
#endif

/**
 * __do_IRQ - original all in one highlevel IRQ handler
 * @irq:	the interrupt number
 *
 * __do_IRQ handles all normal device IRQ's (the special
 * SMP cross-CPU interrupts have their own specific
 * handlers).
 *
 * This is the original x86 implementation which is used for every
 * interrupt type.
 */
unsigned int __do_IRQ(unsigned int irq)
{
	struct irq_desc *desc = irq_to_desc(irq);
	struct irqaction *action;
	unsigned int status;

	kstat_incr_irqs_this_cpu(irq, desc);

	if (CHECK_IRQ_PER_CPU(desc->status)) {
		irqreturn_t action_ret;

		/*
		 * No locking required for CPU-local interrupts:
		 */
		if (desc->chip->ack) {
			desc->chip->ack(irq);
			/* get new one */
			desc = irq_remap_to_desc(irq, desc);
		}
		if (likely(!(desc->status & IRQ_DISABLED))) {
			action_ret = handle_IRQ_event(irq, desc->action);
			if (!noirqdebug)
				note_interrupt(irq, desc, action_ret);
		}
		desc->chip->end(irq);
		return 1;
	}

	spin_lock(&desc->lock);
	if (desc->chip->ack) {
		desc->chip->ack(irq);
		desc = irq_remap_to_desc(irq, desc);
	}
	/*
	 * REPLAY is when Linux resends an IRQ that was dropped earlier
	 * WAITING is used by probe to mark irqs that are being tested
	 */
	status = desc->status & ~(IRQ_REPLAY | IRQ_WAITING);
	status |= IRQ_PENDING; /* we _want_ to handle it */

	/*
	 * If the IRQ is disabled for whatever reason, we cannot
	 * use the action we have.
	 */
	action = NULL;
	if (likely(!(status & (IRQ_DISABLED | IRQ_INPROGRESS)))) {
		action = desc->action;
		status &= ~IRQ_PENDING; /* we commit to handling */
		status |= IRQ_INPROGRESS; /* we are handling it */
	}
	desc->status = status;

	/*
	 * If there is no IRQ handler or it was disabled, exit early.
	 * Since we set PENDING, if another processor is handling
	 * a different instance of this same irq, the other processor
	 * will take care of it.
	 */
	if (unlikely(!action))
		goto out;

	/*
	 * Edge triggered interrupts need to remember
	 * pending events.
	 * This applies to any hw interrupts that allow a second
	 * instance of the same irq to arrive while we are in do_IRQ
	 * or in the handler. But the code here only handles the _second_
	 * instance of the irq, not the third or fourth. So it is mostly
	 * useful for irq hardware that does not mask cleanly in an
	 * SMP environment.
	 */
	for (;;) {
		irqreturn_t action_ret;

		spin_unlock(&desc->lock);

		action_ret = handle_IRQ_event(irq, action);
		if (!noirqdebug)
			note_interrupt(irq, desc, action_ret);

		spin_lock(&desc->lock);
		if (likely(!(desc->status & IRQ_PENDING)))
			break;
		desc->status &= ~IRQ_PENDING;
	}
	desc->status &= ~IRQ_INPROGRESS;

out:
	/*
	 * The ->end() handler has to deal with interrupts which got
	 * disabled while the handler was running.
	 */
	desc->chip->end(irq);
	spin_unlock(&desc->lock);

	return 1;
}
#endif

void early_init_irq_lock_class(void)
{
	struct irq_desc *desc;
	int i;

	for_each_irq_desc(i, desc) {
		lockdep_set_class(&desc->lock, &irq_desc_lock_class);
	}
}

unsigned int kstat_irqs_cpu(unsigned int irq, int cpu)
{
	struct irq_desc *desc = irq_to_desc(irq);
	return desc ? desc->kstat_irqs[cpu] : 0;
}
EXPORT_SYMBOL(kstat_irqs_cpu);
<|MERGE_RESOLUTION|>--- conflicted
+++ resolved
@@ -17,10 +17,7 @@
 #include <linux/kernel_stat.h>
 #include <linux/rculist.h>
 #include <linux/hash.h>
-<<<<<<< HEAD
-=======
 #include <trace/irq.h>
->>>>>>> 0221c81b
 #include <linux/bootmem.h>
 
 #include "internals.h"
@@ -342,7 +339,6 @@
 	return IRQ_NONE;
 }
 
-<<<<<<< HEAD
 static void warn_no_thread(unsigned int irq, struct irqaction *action)
 {
 	if (test_and_set_bit(IRQTF_WARNED, &action->thread_flags))
@@ -351,10 +347,9 @@
 	printk(KERN_WARNING "IRQ %d device %s returned IRQ_WAKE_THREAD "
 	       "but no thread function available.", irq, action->name);
 }
-=======
+
 DEFINE_TRACE(irq_handler_entry);
 DEFINE_TRACE(irq_handler_exit);
->>>>>>> 0221c81b
 
 /**
  * handle_IRQ_event - irq action chain handler
@@ -376,7 +371,7 @@
 	do {
 		trace_irq_handler_entry(irq, action);
 		ret = action->handler(irq, action->dev_id);
-<<<<<<< HEAD
+		trace_irq_handler_exit(irq, action, ret);
 
 		switch (ret) {
 		case IRQ_WAKE_THREAD:
@@ -411,10 +406,6 @@
 
 			/* Fall through to add to randomness */
 		case IRQ_HANDLED:
-=======
-		trace_irq_handler_exit(irq, action, ret);
-		if (ret == IRQ_HANDLED)
->>>>>>> 0221c81b
 			status |= action->flags;
 			break;
 
