VERSION = 4
PATCHLEVEL = 4
<<<<<<< HEAD
SUBLEVEL = 16
=======
SUBLEVEL = 17
>>>>>>> 8e4f9938
EXTRAVERSION =
NAME = Blurry Fish Butt

# *DOCUMENTATION*
# To see a list of typical targets execute "make help"
# More info can be located in ./README
# Comments in this file are targeted only to the developer, do not
# expect to learn how to build the kernel reading this file.

# o Do not use make's built-in rules and variables
#   (this increases performance and avoids hard-to-debug behaviour);
# o Look for make include files relative to root of kernel src
MAKEFLAGS += -rR --include-dir=$(CURDIR)

# Avoid funny character set dependencies
unexport LC_ALL
LC_COLLATE=C
LC_NUMERIC=C
export LC_COLLATE LC_NUMERIC

# Avoid interference with shell env settings
unexport GREP_OPTIONS

# We are using a recursive build, so we need to do a little thinking
# to get the ordering right.
#
# Most importantly: sub-Makefiles should only ever modify files in
# their own directory. If in some directory we have a dependency on
# a file in another dir (which doesn't happen often, but it's often
# unavoidable when linking the built-in.o targets which finally
# turn into vmlinux), we will call a sub make in that other dir, and
# after that we are sure that everything which is in that other dir
# is now up to date.
#
# The only cases where we need to modify files which have global
# effects are thus separated out and done before the recursive
# descending is started. They are now explicitly listed as the
# prepare rule.

# Beautify output
# ---------------------------------------------------------------------------
#
# Normally, we echo the whole command before executing it. By making
# that echo $($(quiet)$(cmd)), we now have the possibility to set
# $(quiet) to choose other forms of output instead, e.g.
#
#         quiet_cmd_cc_o_c = Compiling $(RELDIR)/$@
#         cmd_cc_o_c       = $(CC) $(c_flags) -c -o $@ $<
#
# If $(quiet) is empty, the whole command will be printed.
# If it is set to "quiet_", only the short version will be printed.
# If it is set to "silent_", nothing will be printed at all, since
# the variable $(silent_cmd_cc_o_c) doesn't exist.
#
# A simple variant is to prefix commands with $(Q) - that's useful
# for commands that shall be hidden in non-verbose mode.
#
#	$(Q)ln $@ :<
#
# If KBUILD_VERBOSE equals 0 then the above command will be hidden.
# If KBUILD_VERBOSE equals 1 then the above command is displayed.
#
# To put more focus on warnings, be less verbose as default
# Use 'make V=1' to see the full commands

ifeq ("$(origin V)", "command line")
  KBUILD_VERBOSE = $(V)
endif
ifndef KBUILD_VERBOSE
  KBUILD_VERBOSE = 0
endif

ifeq ($(KBUILD_VERBOSE),1)
  quiet =
  Q =
else
  quiet=quiet_
  Q = @
endif

# If the user is running make -s (silent mode), suppress echoing of
# commands

ifneq ($(filter 4.%,$(MAKE_VERSION)),)	# make-4
ifneq ($(filter %s ,$(firstword x$(MAKEFLAGS))),)
  quiet=silent_
endif
else					# make-3.8x
ifneq ($(filter s% -s%,$(MAKEFLAGS)),)
  quiet=silent_
endif
endif

export quiet Q KBUILD_VERBOSE

# kbuild supports saving output files in a separate directory.
# To locate output files in a separate directory two syntaxes are supported.
# In both cases the working directory must be the root of the kernel src.
# 1) O=
# Use "make O=dir/to/store/output/files/"
#
# 2) Set KBUILD_OUTPUT
# Set the environment variable KBUILD_OUTPUT to point to the directory
# where the output files shall be placed.
# export KBUILD_OUTPUT=dir/to/store/output/files/
# make
#
# The O= assignment takes precedence over the KBUILD_OUTPUT environment
# variable.

# KBUILD_SRC is set on invocation of make in OBJ directory
# KBUILD_SRC is not intended to be used by the regular user (for now)
ifeq ($(KBUILD_SRC),)

# OK, Make called in directory where kernel src resides
# Do we want to locate output files in a separate directory?
ifeq ("$(origin O)", "command line")
  KBUILD_OUTPUT := $(O)
endif

# That's our default target when none is given on the command line
PHONY := _all
_all:

# Cancel implicit rules on top Makefile
$(CURDIR)/Makefile Makefile: ;

ifneq ($(KBUILD_OUTPUT),)
# Invoke a second make in the output directory, passing relevant variables
# check that the output directory actually exists
saved-output := $(KBUILD_OUTPUT)
KBUILD_OUTPUT := $(shell mkdir -p $(KBUILD_OUTPUT) && cd $(KBUILD_OUTPUT) \
								&& /bin/pwd)
$(if $(KBUILD_OUTPUT),, \
     $(error failed to create output directory "$(saved-output)"))

PHONY += $(MAKECMDGOALS) sub-make

$(filter-out _all sub-make $(CURDIR)/Makefile, $(MAKECMDGOALS)) _all: sub-make
	@:

sub-make: FORCE
	$(Q)$(MAKE) -C $(KBUILD_OUTPUT) KBUILD_SRC=$(CURDIR) \
	-f $(CURDIR)/Makefile $(filter-out _all sub-make,$(MAKECMDGOALS))

# Leave processing to above invocation of make
skip-makefile := 1
endif # ifneq ($(KBUILD_OUTPUT),)
endif # ifeq ($(KBUILD_SRC),)

# We process the rest of the Makefile if this is the final invocation of make
ifeq ($(skip-makefile),)

# Do not print "Entering directory ...",
# but we want to display it when entering to the output directory
# so that IDEs/editors are able to understand relative filenames.
MAKEFLAGS += --no-print-directory

# Call a source code checker (by default, "sparse") as part of the
# C compilation.
#
# Use 'make C=1' to enable checking of only re-compiled files.
# Use 'make C=2' to enable checking of *all* source files, regardless
# of whether they are re-compiled or not.
#
# See the file "Documentation/sparse.txt" for more details, including
# where to get the "sparse" utility.

ifeq ("$(origin C)", "command line")
  KBUILD_CHECKSRC = $(C)
endif
ifndef KBUILD_CHECKSRC
  KBUILD_CHECKSRC = 0
endif

# Use make M=dir to specify directory of external module to build
# Old syntax make ... SUBDIRS=$PWD is still supported
# Setting the environment variable KBUILD_EXTMOD take precedence
ifdef SUBDIRS
  KBUILD_EXTMOD ?= $(SUBDIRS)
endif

ifeq ("$(origin M)", "command line")
  KBUILD_EXTMOD := $(M)
endif

# If building an external module we do not care about the all: rule
# but instead _all depend on modules
PHONY += all
ifeq ($(KBUILD_EXTMOD),)
_all: all
else
_all: modules
endif

ifeq ($(KBUILD_SRC),)
        # building in the source tree
        srctree := .
else
        ifeq ($(KBUILD_SRC)/,$(dir $(CURDIR)))
                # building in a subdirectory of the source tree
                srctree := ..
        else
                srctree := $(KBUILD_SRC)
        endif
endif
objtree		:= .
src		:= $(srctree)
obj		:= $(objtree)

VPATH		:= $(srctree)$(if $(KBUILD_EXTMOD),:$(KBUILD_EXTMOD))

export srctree objtree VPATH

# SUBARCH tells the usermode build what the underlying arch is.  That is set
# first, and if a usermode build is happening, the "ARCH=um" on the command
# line overrides the setting of ARCH below.  If a native build is happening,
# then ARCH is assigned, getting whatever value it gets normally, and
# SUBARCH is subsequently ignored.

SUBARCH := $(shell uname -m | sed -e s/i.86/x86/ -e s/x86_64/x86/ \
				  -e s/sun4u/sparc64/ \
				  -e s/arm.*/arm/ -e s/sa110/arm/ \
				  -e s/s390x/s390/ -e s/parisc64/parisc/ \
				  -e s/ppc.*/powerpc/ -e s/mips.*/mips/ \
				  -e s/sh[234].*/sh/ -e s/aarch64.*/arm64/ )

# Cross compiling and selecting different set of gcc/bin-utils
# ---------------------------------------------------------------------------
#
# When performing cross compilation for other architectures ARCH shall be set
# to the target architecture. (See arch/* for the possibilities).
# ARCH can be set during invocation of make:
# make ARCH=ia64
# Another way is to have ARCH set in the environment.
# The default ARCH is the host where make is executed.

# CROSS_COMPILE specify the prefix used for all executables used
# during compilation. Only gcc and related bin-utils executables
# are prefixed with $(CROSS_COMPILE).
# CROSS_COMPILE can be set on the command line
# make CROSS_COMPILE=ia64-linux-
# Alternatively CROSS_COMPILE can be set in the environment.
# A third alternative is to store a setting in .config so that plain
# "make" in the configured kernel build directory always uses that.
# Default value for CROSS_COMPILE is not to prefix executables
# Note: Some architectures assign CROSS_COMPILE in their arch/*/Makefile
ARCH		?= $(SUBARCH)
CROSS_COMPILE	?= $(CONFIG_CROSS_COMPILE:"%"=%)

# Architecture as present in compile.h
UTS_MACHINE 	:= $(ARCH)
SRCARCH 	:= $(ARCH)

# Additional ARCH settings for x86
ifeq ($(ARCH),i386)
        SRCARCH := x86
endif
ifeq ($(ARCH),x86_64)
        SRCARCH := x86
endif

# Additional ARCH settings for sparc
ifeq ($(ARCH),sparc32)
       SRCARCH := sparc
endif
ifeq ($(ARCH),sparc64)
       SRCARCH := sparc
endif

# Additional ARCH settings for sh
ifeq ($(ARCH),sh64)
       SRCARCH := sh
endif

# Additional ARCH settings for tile
ifeq ($(ARCH),tilepro)
       SRCARCH := tile
endif
ifeq ($(ARCH),tilegx)
       SRCARCH := tile
endif

# Where to locate arch specific headers
hdr-arch  := $(SRCARCH)

KCONFIG_CONFIG	?= .config
export KCONFIG_CONFIG

# SHELL used by kbuild
CONFIG_SHELL := $(shell if [ -x "$$BASH" ]; then echo $$BASH; \
	  else if [ -x /bin/bash ]; then echo /bin/bash; \
	  else echo sh; fi ; fi)

HOSTCC       = gcc
HOSTCXX      = g++
HOSTCFLAGS   = -Wall -Wmissing-prototypes -Wstrict-prototypes -O2 -fomit-frame-pointer -std=gnu89
HOSTCXXFLAGS = -O2

ifeq ($(shell $(HOSTCC) -v 2>&1 | grep -c "clang version"), 1)
HOSTCFLAGS  += -Wno-unused-value -Wno-unused-parameter \
		-Wno-missing-field-initializers -fno-delete-null-pointer-checks
endif

# Decide whether to build built-in, modular, or both.
# Normally, just do built-in.

KBUILD_MODULES :=
KBUILD_BUILTIN := 1

# If we have only "make modules", don't compile built-in objects.
# When we're building modules with modversions, we need to consider
# the built-in objects during the descend as well, in order to
# make sure the checksums are up to date before we record them.

ifeq ($(MAKECMDGOALS),modules)
  KBUILD_BUILTIN := $(if $(CONFIG_MODVERSIONS),1)
endif

# If we have "make <whatever> modules", compile modules
# in addition to whatever we do anyway.
# Just "make" or "make all" shall build modules as well

ifneq ($(filter all _all modules,$(MAKECMDGOALS)),)
  KBUILD_MODULES := 1
endif

ifeq ($(MAKECMDGOALS),)
  KBUILD_MODULES := 1
endif

export KBUILD_MODULES KBUILD_BUILTIN
export KBUILD_CHECKSRC KBUILD_SRC KBUILD_EXTMOD

# We need some generic definitions (do not try to remake the file).
scripts/Kbuild.include: ;
include scripts/Kbuild.include

# Make variables (CC, etc...)
AS		= $(CROSS_COMPILE)as
LD		= $(CROSS_COMPILE)ld
CC		= $(CROSS_COMPILE)gcc
CPP		= $(CC) -E
AR		= $(CROSS_COMPILE)ar
NM		= $(CROSS_COMPILE)nm
STRIP		= $(CROSS_COMPILE)strip
OBJCOPY		= $(CROSS_COMPILE)objcopy
OBJDUMP		= $(CROSS_COMPILE)objdump
AWK		= awk
GENKSYMS	= scripts/genksyms/genksyms
INSTALLKERNEL  := installkernel
DEPMOD		= /sbin/depmod
PERL		= perl
PYTHON		= python
CHECK		= sparse

CHECKFLAGS     := -D__linux__ -Dlinux -D__STDC__ -Dunix -D__unix__ \
		  -Wbitwise -Wno-return-void $(CF)
CFLAGS_MODULE   =
AFLAGS_MODULE   =
LDFLAGS_MODULE  =
CFLAGS_KERNEL	=
AFLAGS_KERNEL	=
CFLAGS_GCOV	= -fprofile-arcs -ftest-coverage -fno-tree-loop-im


# Use USERINCLUDE when you must reference the UAPI directories only.
USERINCLUDE    := \
		-I$(srctree)/arch/$(hdr-arch)/include/uapi \
		-Iarch/$(hdr-arch)/include/generated/uapi \
		-I$(srctree)/include/uapi \
		-Iinclude/generated/uapi \
                -include $(srctree)/include/linux/kconfig.h

# Use LINUXINCLUDE when you must reference the include/ directory.
# Needed to be compatible with the O= option
LINUXINCLUDE    := \
		-I$(srctree)/arch/$(hdr-arch)/include \
		-Iarch/$(hdr-arch)/include/generated/uapi \
		-Iarch/$(hdr-arch)/include/generated \
		$(if $(KBUILD_SRC), -I$(srctree)/include) \
		-Iinclude \
		$(USERINCLUDE)

KBUILD_CPPFLAGS := -D__KERNEL__

KBUILD_CFLAGS   := -Wall -Wundef -Wstrict-prototypes -Wno-trigraphs \
		   -fno-strict-aliasing -fno-common \
		   -Werror-implicit-function-declaration \
		   -Wno-format-security \
		   -std=gnu89

KBUILD_AFLAGS_KERNEL :=
KBUILD_CFLAGS_KERNEL :=
KBUILD_AFLAGS   := -D__ASSEMBLY__
KBUILD_AFLAGS_MODULE  := -DMODULE
KBUILD_CFLAGS_MODULE  := -DMODULE
KBUILD_LDFLAGS_MODULE := -T $(srctree)/scripts/module-common.lds

# Read KERNELRELEASE from include/config/kernel.release (if it exists)
KERNELRELEASE = $(shell cat include/config/kernel.release 2> /dev/null)
KERNELVERSION = $(VERSION)$(if $(PATCHLEVEL),.$(PATCHLEVEL)$(if $(SUBLEVEL),.$(SUBLEVEL)))$(EXTRAVERSION)

export VERSION PATCHLEVEL SUBLEVEL KERNELRELEASE KERNELVERSION
export ARCH SRCARCH CONFIG_SHELL HOSTCC HOSTCFLAGS CROSS_COMPILE AS LD CC
export CPP AR NM STRIP OBJCOPY OBJDUMP
export MAKE AWK GENKSYMS INSTALLKERNEL PERL PYTHON UTS_MACHINE
export HOSTCXX HOSTCXXFLAGS LDFLAGS_MODULE CHECK CHECKFLAGS

export KBUILD_CPPFLAGS NOSTDINC_FLAGS LINUXINCLUDE OBJCOPYFLAGS LDFLAGS
export KBUILD_CFLAGS CFLAGS_KERNEL CFLAGS_MODULE CFLAGS_GCOV CFLAGS_KASAN
export KBUILD_AFLAGS AFLAGS_KERNEL AFLAGS_MODULE
export KBUILD_AFLAGS_MODULE KBUILD_CFLAGS_MODULE KBUILD_LDFLAGS_MODULE
export KBUILD_AFLAGS_KERNEL KBUILD_CFLAGS_KERNEL
export KBUILD_ARFLAGS

# When compiling out-of-tree modules, put MODVERDIR in the module
# tree rather than in the kernel tree. The kernel tree might
# even be read-only.
export MODVERDIR := $(if $(KBUILD_EXTMOD),$(firstword $(KBUILD_EXTMOD))/).tmp_versions

# Files to ignore in find ... statements

export RCS_FIND_IGNORE := \( -name SCCS -o -name BitKeeper -o -name .svn -o    \
			  -name CVS -o -name .pc -o -name .hg -o -name .git \) \
			  -prune -o
export RCS_TAR_IGNORE := --exclude SCCS --exclude BitKeeper --exclude .svn \
			 --exclude CVS --exclude .pc --exclude .hg --exclude .git

# ===========================================================================
# Rules shared between *config targets and build targets

# Basic helpers built in scripts/
PHONY += scripts_basic
scripts_basic:
	$(Q)$(MAKE) $(build)=scripts/basic
	$(Q)rm -f .tmp_quiet_recordmcount

# To avoid any implicit rule to kick in, define an empty command.
scripts/basic/%: scripts_basic ;

PHONY += outputmakefile
# outputmakefile generates a Makefile in the output directory, if using a
# separate output directory. This allows convenient use of make in the
# output directory.
outputmakefile:
ifneq ($(KBUILD_SRC),)
	$(Q)ln -fsn $(srctree) source
	$(Q)$(CONFIG_SHELL) $(srctree)/scripts/mkmakefile \
	    $(srctree) $(objtree) $(VERSION) $(PATCHLEVEL)
endif

# Support for using generic headers in asm-generic
PHONY += asm-generic
asm-generic:
	$(Q)$(MAKE) -f $(srctree)/scripts/Makefile.asm-generic \
	            src=asm obj=arch/$(SRCARCH)/include/generated/asm
	$(Q)$(MAKE) -f $(srctree)/scripts/Makefile.asm-generic \
	            src=uapi/asm obj=arch/$(SRCARCH)/include/generated/uapi/asm

# To make sure we do not include .config for any of the *config targets
# catch them early, and hand them over to scripts/kconfig/Makefile
# It is allowed to specify more targets when calling make, including
# mixing *config targets and build targets.
# For example 'make oldconfig all'.
# Detect when mixed targets is specified, and make a second invocation
# of make so .config is not included in this case either (for *config).

version_h := include/generated/uapi/linux/version.h
old_version_h := include/linux/version.h

no-dot-config-targets := clean mrproper distclean \
			 cscope gtags TAGS tags help% %docs check% coccicheck \
			 $(version_h) headers_% archheaders archscripts \
			 kernelversion %src-pkg

config-targets := 0
mixed-targets  := 0
dot-config     := 1

ifneq ($(filter $(no-dot-config-targets), $(MAKECMDGOALS)),)
	ifeq ($(filter-out $(no-dot-config-targets), $(MAKECMDGOALS)),)
		dot-config := 0
	endif
endif

ifeq ($(KBUILD_EXTMOD),)
        ifneq ($(filter config %config,$(MAKECMDGOALS)),)
                config-targets := 1
                ifneq ($(words $(MAKECMDGOALS)),1)
                        mixed-targets := 1
                endif
        endif
endif

ifeq ($(mixed-targets),1)
# ===========================================================================
# We're called with mixed targets (*config and build targets).
# Handle them one by one.

PHONY += $(MAKECMDGOALS) __build_one_by_one

$(filter-out __build_one_by_one, $(MAKECMDGOALS)): __build_one_by_one
	@:

__build_one_by_one:
	$(Q)set -e; \
	for i in $(MAKECMDGOALS); do \
		$(MAKE) -f $(srctree)/Makefile $$i; \
	done

else
ifeq ($(config-targets),1)
# ===========================================================================
# *config targets only - make sure prerequisites are updated, and descend
# in scripts/kconfig to make the *config target

# Read arch specific Makefile to set KBUILD_DEFCONFIG as needed.
# KBUILD_DEFCONFIG may point out an alternative default configuration
# used for 'make defconfig'
include arch/$(SRCARCH)/Makefile
export KBUILD_DEFCONFIG KBUILD_KCONFIG

config: scripts_basic outputmakefile FORCE
	$(Q)$(MAKE) $(build)=scripts/kconfig $@

%config: scripts_basic outputmakefile FORCE
	$(Q)$(MAKE) $(build)=scripts/kconfig $@

else
# ===========================================================================
# Build targets only - this includes vmlinux, arch specific targets, clean
# targets and others. In general all targets except *config targets.

ifeq ($(KBUILD_EXTMOD),)
# Additional helpers built in scripts/
# Carefully list dependencies so we do not try to build scripts twice
# in parallel
PHONY += scripts
scripts: scripts_basic include/config/auto.conf include/config/tristate.conf \
	 asm-generic
	$(Q)$(MAKE) $(build)=$(@)

# Objects we will link into vmlinux / subdirs we need to visit
init-y		:= init/
drivers-y	:= drivers/ sound/ firmware/
net-y		:= net/
libs-y		:= lib/
core-y		:= usr/
virt-y		:= virt/
endif # KBUILD_EXTMOD

ifeq ($(dot-config),1)
# Read in config
-include include/config/auto.conf

ifeq ($(KBUILD_EXTMOD),)
# Read in dependencies to all Kconfig* files, make sure to run
# oldconfig if changes are detected.
-include include/config/auto.conf.cmd

# To avoid any implicit rule to kick in, define an empty command
$(KCONFIG_CONFIG) include/config/auto.conf.cmd: ;

# If .config is newer than include/config/auto.conf, someone tinkered
# with it and forgot to run make oldconfig.
# if auto.conf.cmd is missing then we are probably in a cleaned tree so
# we execute the config step to be sure to catch updated Kconfig files
include/config/%.conf: $(KCONFIG_CONFIG) include/config/auto.conf.cmd
	$(Q)$(MAKE) -f $(srctree)/Makefile silentoldconfig
else
# external modules needs include/generated/autoconf.h and include/config/auto.conf
# but do not care if they are up-to-date. Use auto.conf to trigger the test
PHONY += include/config/auto.conf

include/config/auto.conf:
	$(Q)test -e include/generated/autoconf.h -a -e $@ || (		\
	echo >&2;							\
	echo >&2 "  ERROR: Kernel configuration is invalid.";		\
	echo >&2 "         include/generated/autoconf.h or $@ are missing.";\
	echo >&2 "         Run 'make oldconfig && make prepare' on kernel src to fix it.";	\
	echo >&2 ;							\
	/bin/false)

endif # KBUILD_EXTMOD

else
# Dummy target needed, because used as prerequisite
include/config/auto.conf: ;
endif # $(dot-config)

# The all: target is the default when no target is given on the
# command line.
# This allow a user to issue only 'make' to build a kernel including modules
# Defaults to vmlinux, but the arch makefile usually adds further targets
all: vmlinux

# The arch Makefile can set ARCH_{CPP,A,C}FLAGS to override the default
# values of the respective KBUILD_* variables
ARCH_CPPFLAGS :=
ARCH_AFLAGS :=
ARCH_CFLAGS :=
include arch/$(SRCARCH)/Makefile

KBUILD_CFLAGS	+= $(call cc-option,-fno-delete-null-pointer-checks,)

ifdef CONFIG_CC_OPTIMIZE_FOR_SIZE
KBUILD_CFLAGS	+= -Os $(call cc-disable-warning,maybe-uninitialized,)
else
KBUILD_CFLAGS	+= -O2
endif

# Tell gcc to never replace conditional load with a non-conditional one
KBUILD_CFLAGS	+= $(call cc-option,--param=allow-store-data-races=0)

ifdef CONFIG_READABLE_ASM
# Disable optimizations that make assembler listings hard to read.
# reorder blocks reorders the control in the function
# ipa clone creates specialized cloned functions
# partial inlining inlines only parts of functions
KBUILD_CFLAGS += $(call cc-option,-fno-reorder-blocks,) \
                 $(call cc-option,-fno-ipa-cp-clone,) \
                 $(call cc-option,-fno-partial-inlining)
endif

ifneq ($(CONFIG_FRAME_WARN),0)
KBUILD_CFLAGS += $(call cc-option,-Wframe-larger-than=${CONFIG_FRAME_WARN})
endif

# Handle stack protector mode.
#
# Since kbuild can potentially perform two passes (first with the old
# .config values and then with updated .config values), we cannot error out
# if a desired compiler option is unsupported. If we were to error, kbuild
# could never get to the second pass and actually notice that we changed
# the option to something that was supported.
#
# Additionally, we don't want to fallback and/or silently change which compiler
# flags will be used, since that leads to producing kernels with different
# security feature characteristics depending on the compiler used. ("But I
# selected CC_STACKPROTECTOR_STRONG! Why did it build with _REGULAR?!")
#
# The middle ground is to warn here so that the failed option is obvious, but
# to let the build fail with bad compiler flags so that we can't produce a
# kernel when there is a CONFIG and compiler mismatch.
#
ifdef CONFIG_CC_STACKPROTECTOR_REGULAR
  stackp-flag := -fstack-protector
  ifeq ($(call cc-option, $(stackp-flag)),)
    $(warning Cannot use CONFIG_CC_STACKPROTECTOR_REGULAR: \
             -fstack-protector not supported by compiler)
  endif
else
ifdef CONFIG_CC_STACKPROTECTOR_STRONG
  stackp-flag := -fstack-protector-strong
  ifeq ($(call cc-option, $(stackp-flag)),)
    $(warning Cannot use CONFIG_CC_STACKPROTECTOR_STRONG: \
	      -fstack-protector-strong not supported by compiler)
  endif
else
  # Force off for distro compilers that enable stack protector by default.
  stackp-flag := $(call cc-option, -fno-stack-protector)
endif
endif
KBUILD_CFLAGS += $(stackp-flag)

ifeq ($(cc-name),clang)
KBUILD_CPPFLAGS += $(call cc-option,-Qunused-arguments,)
KBUILD_CPPFLAGS += $(call cc-option,-Wno-unknown-warning-option,)
KBUILD_CFLAGS += $(call cc-disable-warning, unused-variable)
KBUILD_CFLAGS += $(call cc-disable-warning, format-invalid-specifier)
KBUILD_CFLAGS += $(call cc-disable-warning, gnu)
# Quiet clang warning: comparison of unsigned expression < 0 is always false
KBUILD_CFLAGS += $(call cc-disable-warning, tautological-compare)
# CLANG uses a _MergedGlobals as optimization, but this breaks modpost, as the
# source of a reference will be _MergedGlobals and not on of the whitelisted names.
# See modpost pattern 2
KBUILD_CFLAGS += $(call cc-option, -mno-global-merge,)
KBUILD_CFLAGS += $(call cc-option, -fcatch-undefined-behavior)
else

# These warnings generated too much noise in a regular build.
# Use make W=1 to enable them (see scripts/Makefile.build)
KBUILD_CFLAGS += $(call cc-disable-warning, unused-but-set-variable)
KBUILD_CFLAGS += $(call cc-disable-warning, unused-const-variable)
endif

ifdef CONFIG_FRAME_POINTER
KBUILD_CFLAGS	+= -fno-omit-frame-pointer -fno-optimize-sibling-calls
else
# Some targets (ARM with Thumb2, for example), can't be built with frame
# pointers.  For those, we don't have FUNCTION_TRACER automatically
# select FRAME_POINTER.  However, FUNCTION_TRACER adds -pg, and this is
# incompatible with -fomit-frame-pointer with current GCC, so we don't use
# -fomit-frame-pointer with FUNCTION_TRACER.
ifndef CONFIG_FUNCTION_TRACER
KBUILD_CFLAGS	+= -fomit-frame-pointer
endif
endif

KBUILD_CFLAGS   += $(call cc-option, -fno-var-tracking-assignments)

ifdef CONFIG_DEBUG_INFO
ifdef CONFIG_DEBUG_INFO_SPLIT
KBUILD_CFLAGS   += $(call cc-option, -gsplit-dwarf, -g)
else
KBUILD_CFLAGS	+= -g
endif
KBUILD_AFLAGS	+= -Wa,-gdwarf-2
endif
ifdef CONFIG_DEBUG_INFO_DWARF4
KBUILD_CFLAGS	+= $(call cc-option, -gdwarf-4,)
endif

ifdef CONFIG_DEBUG_INFO_REDUCED
KBUILD_CFLAGS 	+= $(call cc-option, -femit-struct-debug-baseonly) \
		   $(call cc-option,-fno-var-tracking)
endif

ifdef CONFIG_FUNCTION_TRACER
ifndef CC_FLAGS_FTRACE
CC_FLAGS_FTRACE := -pg
endif
export CC_FLAGS_FTRACE
ifdef CONFIG_HAVE_FENTRY
CC_USING_FENTRY	:= $(call cc-option, -mfentry -DCC_USING_FENTRY)
endif
KBUILD_CFLAGS	+= $(CC_FLAGS_FTRACE) $(CC_USING_FENTRY)
KBUILD_AFLAGS	+= $(CC_USING_FENTRY)
ifdef CONFIG_DYNAMIC_FTRACE
	ifdef CONFIG_HAVE_C_RECORDMCOUNT
		BUILD_C_RECORDMCOUNT := y
		export BUILD_C_RECORDMCOUNT
	endif
endif
endif

# We trigger additional mismatches with less inlining
ifdef CONFIG_DEBUG_SECTION_MISMATCH
KBUILD_CFLAGS += $(call cc-option, -fno-inline-functions-called-once)
endif

# arch Makefile may override CC so keep this after arch Makefile is included
NOSTDINC_FLAGS += -nostdinc -isystem $(shell $(CC) -print-file-name=include)
CHECKFLAGS     += $(NOSTDINC_FLAGS)

# warn about C99 declaration after statement
KBUILD_CFLAGS += $(call cc-option,-Wdeclaration-after-statement,)

# disable pointer signed / unsigned warnings in gcc 4.0
KBUILD_CFLAGS += $(call cc-disable-warning, pointer-sign)

# disable invalid "can't wrap" optimizations for signed / pointers
KBUILD_CFLAGS	+= $(call cc-option,-fno-strict-overflow)

# conserve stack if available
KBUILD_CFLAGS   += $(call cc-option,-fconserve-stack)

# disallow errors like 'EXPORT_GPL(foo);' with missing header
KBUILD_CFLAGS   += $(call cc-option,-Werror=implicit-int)

# require functions to have arguments in prototypes, not empty 'int foo()'
KBUILD_CFLAGS   += $(call cc-option,-Werror=strict-prototypes)

# Prohibit date/time macros, which would make the build non-deterministic
KBUILD_CFLAGS   += $(call cc-option,-Werror=date-time)

# use the deterministic mode of AR if available
KBUILD_ARFLAGS := $(call ar-option,D)

# check for 'asm goto'
ifeq ($(shell $(CONFIG_SHELL) $(srctree)/scripts/gcc-goto.sh $(CC)), y)
	KBUILD_CFLAGS += -DCC_HAVE_ASM_GOTO
	KBUILD_AFLAGS += -DCC_HAVE_ASM_GOTO
endif

include scripts/Makefile.kasan
include scripts/Makefile.extrawarn

# Add any arch overrides and user supplied CPPFLAGS, AFLAGS and CFLAGS as the
# last assignments
KBUILD_CPPFLAGS += $(ARCH_CPPFLAGS) $(KCPPFLAGS)
KBUILD_AFLAGS   += $(ARCH_AFLAGS)   $(KAFLAGS)
KBUILD_CFLAGS   += $(ARCH_CFLAGS)   $(KCFLAGS)

# Use --build-id when available.
LDFLAGS_BUILD_ID = $(patsubst -Wl$(comma)%,%,\
			      $(call cc-ldoption, -Wl$(comma)--build-id,))
KBUILD_LDFLAGS_MODULE += $(LDFLAGS_BUILD_ID)
LDFLAGS_vmlinux += $(LDFLAGS_BUILD_ID)

ifeq ($(CONFIG_STRIP_ASM_SYMS),y)
LDFLAGS_vmlinux	+= $(call ld-option, -X,)
endif

# Default kernel image to build when no specific target is given.
# KBUILD_IMAGE may be overruled on the command line or
# set in the environment
# Also any assignments in arch/$(ARCH)/Makefile take precedence over
# this default value
export KBUILD_IMAGE ?= vmlinux

#
# INSTALL_PATH specifies where to place the updated kernel and system map
# images. Default is /boot, but you can set it to other values
export	INSTALL_PATH ?= /boot

#
# INSTALL_DTBS_PATH specifies a prefix for relocations required by build roots.
# Like INSTALL_MOD_PATH, it isn't defined in the Makefile, but can be passed as
# an argument if needed. Otherwise it defaults to the kernel install path
#
export INSTALL_DTBS_PATH ?= $(INSTALL_PATH)/dtbs/$(KERNELRELEASE)

#
# INSTALL_MOD_PATH specifies a prefix to MODLIB for module directory
# relocations required by build roots.  This is not defined in the
# makefile but the argument can be passed to make if needed.
#

MODLIB	= $(INSTALL_MOD_PATH)/lib/modules/$(KERNELRELEASE)
export MODLIB

#
# INSTALL_MOD_STRIP, if defined, will cause modules to be
# stripped after they are installed.  If INSTALL_MOD_STRIP is '1', then
# the default option --strip-debug will be used.  Otherwise,
# INSTALL_MOD_STRIP value will be used as the options to the strip command.

ifdef INSTALL_MOD_STRIP
ifeq ($(INSTALL_MOD_STRIP),1)
mod_strip_cmd = $(STRIP) --strip-debug
else
mod_strip_cmd = $(STRIP) $(INSTALL_MOD_STRIP)
endif # INSTALL_MOD_STRIP=1
else
mod_strip_cmd = true
endif # INSTALL_MOD_STRIP
export mod_strip_cmd

# CONFIG_MODULE_COMPRESS, if defined, will cause module to be compressed
# after they are installed in agreement with CONFIG_MODULE_COMPRESS_GZIP
# or CONFIG_MODULE_COMPRESS_XZ.

mod_compress_cmd = true
ifdef CONFIG_MODULE_COMPRESS
  ifdef CONFIG_MODULE_COMPRESS_GZIP
    mod_compress_cmd = gzip -n -f
  endif # CONFIG_MODULE_COMPRESS_GZIP
  ifdef CONFIG_MODULE_COMPRESS_XZ
    mod_compress_cmd = xz -f
  endif # CONFIG_MODULE_COMPRESS_XZ
endif # CONFIG_MODULE_COMPRESS
export mod_compress_cmd

# Select initial ramdisk compression format, default is gzip(1).
# This shall be used by the dracut(8) tool while creating an initramfs image.
#
INITRD_COMPRESS-y                  := gzip
INITRD_COMPRESS-$(CONFIG_RD_BZIP2) := bzip2
INITRD_COMPRESS-$(CONFIG_RD_LZMA)  := lzma
INITRD_COMPRESS-$(CONFIG_RD_XZ)    := xz
INITRD_COMPRESS-$(CONFIG_RD_LZO)   := lzo
INITRD_COMPRESS-$(CONFIG_RD_LZ4)   := lz4
# do not export INITRD_COMPRESS, since we didn't actually
# choose a sane default compression above.
# export INITRD_COMPRESS := $(INITRD_COMPRESS-y)

ifdef CONFIG_MODULE_SIG_ALL
$(eval $(call config_filename,MODULE_SIG_KEY))

mod_sign_cmd = scripts/sign-file $(CONFIG_MODULE_SIG_HASH) $(MODULE_SIG_KEY_SRCPREFIX)$(CONFIG_MODULE_SIG_KEY) certs/signing_key.x509
else
mod_sign_cmd = true
endif
export mod_sign_cmd


ifeq ($(KBUILD_EXTMOD),)
core-y		+= kernel/ certs/ mm/ fs/ ipc/ security/ crypto/ block/

vmlinux-dirs	:= $(patsubst %/,%,$(filter %/, $(init-y) $(init-m) \
		     $(core-y) $(core-m) $(drivers-y) $(drivers-m) \
		     $(net-y) $(net-m) $(libs-y) $(libs-m) $(virt-y)))

vmlinux-alldirs	:= $(sort $(vmlinux-dirs) $(patsubst %/,%,$(filter %/, \
		     $(init-) $(core-) $(drivers-) $(net-) $(libs-) $(virt-))))

init-y		:= $(patsubst %/, %/built-in.o, $(init-y))
core-y		:= $(patsubst %/, %/built-in.o, $(core-y))
drivers-y	:= $(patsubst %/, %/built-in.o, $(drivers-y))
net-y		:= $(patsubst %/, %/built-in.o, $(net-y))
libs-y1		:= $(patsubst %/, %/lib.a, $(libs-y))
libs-y2		:= $(patsubst %/, %/built-in.o, $(libs-y))
libs-y		:= $(libs-y1) $(libs-y2)
virt-y		:= $(patsubst %/, %/built-in.o, $(virt-y))

# Externally visible symbols (used by link-vmlinux.sh)
export KBUILD_VMLINUX_INIT := $(head-y) $(init-y)
export KBUILD_VMLINUX_MAIN := $(core-y) $(libs-y) $(drivers-y) $(net-y) $(virt-y)
export KBUILD_LDS          := arch/$(SRCARCH)/kernel/vmlinux.lds
export LDFLAGS_vmlinux
# used by scripts/pacmage/Makefile
export KBUILD_ALLDIRS := $(sort $(filter-out arch/%,$(vmlinux-alldirs)) arch Documentation include samples scripts tools)

vmlinux-deps := $(KBUILD_LDS) $(KBUILD_VMLINUX_INIT) $(KBUILD_VMLINUX_MAIN)

# Final link of vmlinux
      cmd_link-vmlinux = $(CONFIG_SHELL) $< $(LD) $(LDFLAGS) $(LDFLAGS_vmlinux)
quiet_cmd_link-vmlinux = LINK    $@

# Include targets which we want to
# execute if the rest of the kernel build went well.
vmlinux: scripts/link-vmlinux.sh $(vmlinux-deps) FORCE
ifdef CONFIG_HEADERS_CHECK
	$(Q)$(MAKE) -f $(srctree)/Makefile headers_check
endif
ifdef CONFIG_SAMPLES
	$(Q)$(MAKE) $(build)=samples
endif
ifdef CONFIG_BUILD_DOCSRC
	$(Q)$(MAKE) $(build)=Documentation
endif
ifdef CONFIG_GDB_SCRIPTS
	$(Q)ln -fsn `cd $(srctree) && /bin/pwd`/scripts/gdb/vmlinux-gdb.py
endif
	+$(call if_changed,link-vmlinux)

# The actual objects are generated when descending,
# make sure no implicit rule kicks in
$(sort $(vmlinux-deps)): $(vmlinux-dirs) ;

# Handle descending into subdirectories listed in $(vmlinux-dirs)
# Preset locale variables to speed up the build process. Limit locale
# tweaks to this spot to avoid wrong language settings when running
# make menuconfig etc.
# Error messages still appears in the original language

PHONY += $(vmlinux-dirs)
$(vmlinux-dirs): prepare scripts
	$(Q)$(MAKE) $(build)=$@

define filechk_kernel.release
	echo "$(KERNELVERSION)$$($(CONFIG_SHELL) $(srctree)/scripts/setlocalversion $(srctree))"
endef

# Store (new) KERNELRELEASE string in include/config/kernel.release
include/config/kernel.release: include/config/auto.conf FORCE
	$(call filechk,kernel.release)


# Things we need to do before we recursively start building the kernel
# or the modules are listed in "prepare".
# A multi level approach is used. prepareN is processed before prepareN-1.
# archprepare is used in arch Makefiles and when processed asm symlink,
# version.h and scripts_basic is processed / created.

# Listed in dependency order
PHONY += prepare archprepare prepare0 prepare1 prepare2 prepare3

# prepare3 is used to check if we are building in a separate output directory,
# and if so do:
# 1) Check that make has not been executed in the kernel src $(srctree)
prepare3: include/config/kernel.release
ifneq ($(KBUILD_SRC),)
	@$(kecho) '  Using $(srctree) as source for kernel'
	$(Q)if [ -f $(srctree)/.config -o -d $(srctree)/include/config ]; then \
		echo >&2 "  $(srctree) is not clean, please run 'make mrproper'"; \
		echo >&2 "  in the '$(srctree)' directory.";\
		/bin/false; \
	fi;
endif

# prepare2 creates a makefile if using a separate output directory
prepare2: prepare3 outputmakefile asm-generic

prepare1: prepare2 $(version_h) include/generated/utsrelease.h \
                   include/config/auto.conf
	$(cmd_crmodverdir)

archprepare: archheaders archscripts prepare1 scripts_basic

prepare0: archprepare FORCE
	$(Q)$(MAKE) $(build)=.

# All the preparing..
prepare: prepare0

# Generate some files
# ---------------------------------------------------------------------------

# KERNELRELEASE can change from a few different places, meaning version.h
# needs to be updated, so this check is forced on all builds

uts_len := 64
define filechk_utsrelease.h
	if [ `echo -n "$(KERNELRELEASE)" | wc -c ` -gt $(uts_len) ]; then \
	  echo '"$(KERNELRELEASE)" exceeds $(uts_len) characters' >&2;    \
	  exit 1;                                                         \
	fi;                                                               \
	(echo \#define UTS_RELEASE \"$(KERNELRELEASE)\";)
endef

define filechk_version.h
	(echo \#define LINUX_VERSION_CODE $(shell                         \
	expr $(VERSION) \* 65536 + 0$(PATCHLEVEL) \* 256 + 0$(SUBLEVEL)); \
	echo '#define KERNEL_VERSION(a,b,c) (((a) << 16) + ((b) << 8) + (c))';)
endef

$(version_h): $(srctree)/Makefile FORCE
	$(call filechk,version.h)
	$(Q)rm -f $(old_version_h)

include/generated/utsrelease.h: include/config/kernel.release FORCE
	$(call filechk,utsrelease.h)

PHONY += headerdep
headerdep:
	$(Q)find $(srctree)/include/ -name '*.h' | xargs --max-args 1 \
	$(srctree)/scripts/headerdep.pl -I$(srctree)/include

# ---------------------------------------------------------------------------
# Firmware install
INSTALL_FW_PATH=$(INSTALL_MOD_PATH)/lib/firmware
export INSTALL_FW_PATH

PHONY += firmware_install
firmware_install: FORCE
	@mkdir -p $(objtree)/firmware
	$(Q)$(MAKE) -f $(srctree)/scripts/Makefile.fwinst obj=firmware __fw_install

# ---------------------------------------------------------------------------
# Kernel headers

#Default location for installed headers
export INSTALL_HDR_PATH = $(objtree)/usr

# If we do an all arch process set dst to asm-$(hdr-arch)
hdr-dst = $(if $(KBUILD_HEADERS), dst=include/asm-$(hdr-arch), dst=include/asm)

PHONY += archheaders
archheaders:

PHONY += archscripts
archscripts:

PHONY += __headers
__headers: $(version_h) scripts_basic asm-generic archheaders archscripts FORCE
	$(Q)$(MAKE) $(build)=scripts build_unifdef

PHONY += headers_install_all
headers_install_all:
	$(Q)$(CONFIG_SHELL) $(srctree)/scripts/headers.sh install

PHONY += headers_install
headers_install: __headers
	$(if $(wildcard $(srctree)/arch/$(hdr-arch)/include/uapi/asm/Kbuild),, \
	  $(error Headers not exportable for the $(SRCARCH) architecture))
	$(Q)$(MAKE) $(hdr-inst)=include/uapi
	$(Q)$(MAKE) $(hdr-inst)=arch/$(hdr-arch)/include/uapi/asm $(hdr-dst)

PHONY += headers_check_all
headers_check_all: headers_install_all
	$(Q)$(CONFIG_SHELL) $(srctree)/scripts/headers.sh check

PHONY += headers_check
headers_check: headers_install
	$(Q)$(MAKE) $(hdr-inst)=include/uapi HDRCHECK=1
	$(Q)$(MAKE) $(hdr-inst)=arch/$(hdr-arch)/include/uapi/asm $(hdr-dst) HDRCHECK=1

# ---------------------------------------------------------------------------
# Kernel selftest

PHONY += kselftest
kselftest:
	$(Q)$(MAKE) -C tools/testing/selftests run_tests

kselftest-clean:
	$(Q)$(MAKE) -C tools/testing/selftests clean

# ---------------------------------------------------------------------------
# Modules

ifdef CONFIG_MODULES

# By default, build modules as well

all: modules

# Build modules
#
# A module can be listed more than once in obj-m resulting in
# duplicate lines in modules.order files.  Those are removed
# using awk while concatenating to the final file.

PHONY += modules
modules: $(vmlinux-dirs) $(if $(KBUILD_BUILTIN),vmlinux) modules.builtin
	$(Q)$(AWK) '!x[$$0]++' $(vmlinux-dirs:%=$(objtree)/%/modules.order) > $(objtree)/modules.order
	@$(kecho) '  Building modules, stage 2.';
	$(Q)$(MAKE) -f $(srctree)/scripts/Makefile.modpost
	$(Q)$(MAKE) -f $(srctree)/scripts/Makefile.fwinst obj=firmware __fw_modbuild

modules.builtin: $(vmlinux-dirs:%=%/modules.builtin)
	$(Q)$(AWK) '!x[$$0]++' $^ > $(objtree)/modules.builtin

%/modules.builtin: include/config/auto.conf
	$(Q)$(MAKE) $(modbuiltin)=$*


# Target to prepare building external modules
PHONY += modules_prepare
modules_prepare: prepare scripts

# Target to install modules
PHONY += modules_install
modules_install: _modinst_ _modinst_post

PHONY += _modinst_
_modinst_:
	@rm -rf $(MODLIB)/kernel
	@rm -f $(MODLIB)/source
	@mkdir -p $(MODLIB)/kernel
	@ln -s `cd $(srctree) && /bin/pwd` $(MODLIB)/source
	@if [ ! $(objtree) -ef  $(MODLIB)/build ]; then \
		rm -f $(MODLIB)/build ; \
		ln -s $(CURDIR) $(MODLIB)/build ; \
	fi
	@cp -f $(objtree)/modules.order $(MODLIB)/
	@cp -f $(objtree)/modules.builtin $(MODLIB)/
	$(Q)$(MAKE) -f $(srctree)/scripts/Makefile.modinst

# This depmod is only for convenience to give the initial
# boot a modules.dep even before / is mounted read-write.  However the
# boot script depmod is the master version.
PHONY += _modinst_post
_modinst_post: _modinst_
	$(Q)$(MAKE) -f $(srctree)/scripts/Makefile.fwinst obj=firmware __fw_modinst
	$(call cmd,depmod)

ifeq ($(CONFIG_MODULE_SIG), y)
PHONY += modules_sign
modules_sign:
	$(Q)$(MAKE) -f $(srctree)/scripts/Makefile.modsign
endif

else # CONFIG_MODULES

# Modules not configured
# ---------------------------------------------------------------------------

modules modules_install: FORCE
	@echo >&2
	@echo >&2 "The present kernel configuration has modules disabled."
	@echo >&2 "Type 'make config' and enable loadable module support."
	@echo >&2 "Then build a kernel with module support enabled."
	@echo >&2
	@exit 1

endif # CONFIG_MODULES

###
# Cleaning is done on three levels.
# make clean     Delete most generated files
#                Leave enough to build external modules
# make mrproper  Delete the current configuration, and all generated files
# make distclean Remove editor backup files, patch leftover files and the like

# Directories & files removed with 'make clean'
CLEAN_DIRS  += $(MODVERDIR)

# Directories & files removed with 'make mrproper'
MRPROPER_DIRS  += include/config usr/include include/generated          \
		  arch/*/include/generated .tmp_objdiff
MRPROPER_FILES += .config .config.old .version .old_version \
		  Module.symvers tags TAGS cscope* GPATH GTAGS GRTAGS GSYMS \
		  signing_key.pem signing_key.priv signing_key.x509	\
		  x509.genkey extra_certificates signing_key.x509.keyid	\
		  signing_key.x509.signer vmlinux-gdb.py

# clean - Delete most, but leave enough to build external modules
#
clean: rm-dirs  := $(CLEAN_DIRS)
clean: rm-files := $(CLEAN_FILES)
clean-dirs      := $(addprefix _clean_, . $(vmlinux-alldirs) Documentation samples)

PHONY += $(clean-dirs) clean archclean vmlinuxclean
$(clean-dirs):
	$(Q)$(MAKE) $(clean)=$(patsubst _clean_%,%,$@)

vmlinuxclean:
	$(Q)$(CONFIG_SHELL) $(srctree)/scripts/link-vmlinux.sh clean

clean: archclean vmlinuxclean

# mrproper - Delete all generated files, including .config
#
mrproper: rm-dirs  := $(wildcard $(MRPROPER_DIRS))
mrproper: rm-files := $(wildcard $(MRPROPER_FILES))
mrproper-dirs      := $(addprefix _mrproper_,Documentation/DocBook scripts)

PHONY += $(mrproper-dirs) mrproper archmrproper
$(mrproper-dirs):
	$(Q)$(MAKE) $(clean)=$(patsubst _mrproper_%,%,$@)

mrproper: clean archmrproper $(mrproper-dirs)
	$(call cmd,rmdirs)
	$(call cmd,rmfiles)

# distclean
#
PHONY += distclean

distclean: mrproper
	@find $(srctree) $(RCS_FIND_IGNORE) \
		\( -name '*.orig' -o -name '*.rej' -o -name '*~' \
		-o -name '*.bak' -o -name '#*#' -o -name '.*.orig' \
		-o -name '.*.rej' -o -name '*%'  -o -name 'core' \) \
		-type f -print | xargs rm -f


# Packaging of the kernel to various formats
# ---------------------------------------------------------------------------
# rpm target kept for backward compatibility
package-dir	:= scripts/package

%src-pkg: FORCE
	$(Q)$(MAKE) $(build)=$(package-dir) $@
%pkg: include/config/kernel.release FORCE
	$(Q)$(MAKE) $(build)=$(package-dir) $@
rpm: include/config/kernel.release FORCE
	$(Q)$(MAKE) $(build)=$(package-dir) $@


# Brief documentation of the typical targets used
# ---------------------------------------------------------------------------

boards := $(wildcard $(srctree)/arch/$(SRCARCH)/configs/*_defconfig)
boards := $(sort $(notdir $(boards)))
board-dirs := $(dir $(wildcard $(srctree)/arch/$(SRCARCH)/configs/*/*_defconfig))
board-dirs := $(sort $(notdir $(board-dirs:/=)))

help:
	@echo  'Cleaning targets:'
	@echo  '  clean		  - Remove most generated files but keep the config and'
	@echo  '                    enough build support to build external modules'
	@echo  '  mrproper	  - Remove all generated files + config + various backup files'
	@echo  '  distclean	  - mrproper + remove editor backup and patch files'
	@echo  ''
	@echo  'Configuration targets:'
	@$(MAKE) -f $(srctree)/scripts/kconfig/Makefile help
	@echo  ''
	@echo  'Other generic targets:'
	@echo  '  all		  - Build all targets marked with [*]'
	@echo  '* vmlinux	  - Build the bare kernel'
	@echo  '* modules	  - Build all modules'
	@echo  '  modules_install - Install all modules to INSTALL_MOD_PATH (default: /)'
	@echo  '  firmware_install- Install all firmware to INSTALL_FW_PATH'
	@echo  '                    (default: $$(INSTALL_MOD_PATH)/lib/firmware)'
	@echo  '  dir/            - Build all files in dir and below'
	@echo  '  dir/file.[oisS] - Build specified target only'
	@echo  '  dir/file.lst    - Build specified mixed source/assembly target only'
	@echo  '                    (requires a recent binutils and recent build (System.map))'
	@echo  '  dir/file.ko     - Build module including final link'
	@echo  '  modules_prepare - Set up for building external modules'
	@echo  '  tags/TAGS	  - Generate tags file for editors'
	@echo  '  cscope	  - Generate cscope index'
	@echo  '  gtags           - Generate GNU GLOBAL index'
	@echo  '  kernelrelease	  - Output the release version string (use with make -s)'
	@echo  '  kernelversion	  - Output the version stored in Makefile (use with make -s)'
	@echo  '  image_name	  - Output the image name (use with make -s)'
	@echo  '  headers_install - Install sanitised kernel headers to INSTALL_HDR_PATH'; \
	 echo  '                    (default: $(INSTALL_HDR_PATH))'; \
	 echo  ''
	@echo  'Static analysers'
	@echo  '  checkstack      - Generate a list of stack hogs'
	@echo  '  namespacecheck  - Name space analysis on compiled kernel'
	@echo  '  versioncheck    - Sanity check on version.h usage'
	@echo  '  includecheck    - Check for duplicate included header files'
	@echo  '  export_report   - List the usages of all exported symbols'
	@echo  '  headers_check   - Sanity check on exported headers'
	@echo  '  headerdep       - Detect inclusion cycles in headers'
	@$(MAKE) -f $(srctree)/scripts/Makefile.help checker-help
	@echo  ''
	@echo  'Kernel selftest'
	@echo  '  kselftest       - Build and run kernel selftest (run as root)'
	@echo  '                    Build, install, and boot kernel before'
	@echo  '                    running kselftest on it'
	@echo  '  kselftest-clean - Remove all generated kselftest files'
	@echo  ''
	@echo  'Kernel packaging:'
	@$(MAKE) $(build)=$(package-dir) help
	@echo  ''
	@echo  'Documentation targets:'
	@$(MAKE) -f $(srctree)/Documentation/DocBook/Makefile dochelp
	@echo  ''
	@echo  'Architecture specific targets ($(SRCARCH)):'
	@$(if $(archhelp),$(archhelp),\
		echo '  No architecture specific help defined for $(SRCARCH)')
	@echo  ''
	@$(if $(boards), \
		$(foreach b, $(boards), \
		printf "  %-24s - Build for %s\\n" $(b) $(subst _defconfig,,$(b));) \
		echo '')
	@$(if $(board-dirs), \
		$(foreach b, $(board-dirs), \
		printf "  %-16s - Show %s-specific targets\\n" help-$(b) $(b);) \
		printf "  %-16s - Show all of the above\\n" help-boards; \
		echo '')

	@echo  '  make V=0|1 [targets] 0 => quiet build (default), 1 => verbose build'
	@echo  '  make V=2   [targets] 2 => give reason for rebuild of target'
	@echo  '  make O=dir [targets] Locate all output files in "dir", including .config'
	@echo  '  make C=1   [targets] Check all c source with $$CHECK (sparse by default)'
	@echo  '  make C=2   [targets] Force check of all c source with $$CHECK'
	@echo  '  make RECORDMCOUNT_WARN=1 [targets] Warn about ignored mcount sections'
	@echo  '  make W=n   [targets] Enable extra gcc checks, n=1,2,3 where'
	@echo  '		1: warnings which may be relevant and do not occur too often'
	@echo  '		2: warnings which occur quite often but may still be relevant'
	@echo  '		3: more obscure warnings, can most likely be ignored'
	@echo  '		Multiple levels can be combined with W=12 or W=123'
	@echo  ''
	@echo  'Execute "make" or "make all" to build all targets marked with [*] '
	@echo  'For further info see the ./README file'


help-board-dirs := $(addprefix help-,$(board-dirs))

help-boards: $(help-board-dirs)

boards-per-dir = $(sort $(notdir $(wildcard $(srctree)/arch/$(SRCARCH)/configs/$*/*_defconfig)))

$(help-board-dirs): help-%:
	@echo  'Architecture specific targets ($(SRCARCH) $*):'
	@$(if $(boards-per-dir), \
		$(foreach b, $(boards-per-dir), \
		printf "  %-24s - Build for %s\\n" $*/$(b) $(subst _defconfig,,$(b));) \
		echo '')


# Documentation targets
# ---------------------------------------------------------------------------
%docs: scripts_basic FORCE
	$(Q)$(MAKE) $(build)=scripts build_docproc build_check-lc_ctype
	$(Q)$(MAKE) $(build)=Documentation/DocBook $@

else # KBUILD_EXTMOD

###
# External module support.
# When building external modules the kernel used as basis is considered
# read-only, and no consistency checks are made and the make
# system is not used on the basis kernel. If updates are required
# in the basis kernel ordinary make commands (without M=...) must
# be used.
#
# The following are the only valid targets when building external
# modules.
# make M=dir clean     Delete all automatically generated files
# make M=dir modules   Make all modules in specified dir
# make M=dir	       Same as 'make M=dir modules'
# make M=dir modules_install
#                      Install the modules built in the module directory
#                      Assumes install directory is already created

# We are always building modules
KBUILD_MODULES := 1
PHONY += crmodverdir
crmodverdir:
	$(cmd_crmodverdir)

PHONY += $(objtree)/Module.symvers
$(objtree)/Module.symvers:
	@test -e $(objtree)/Module.symvers || ( \
	echo; \
	echo "  WARNING: Symbol version dump $(objtree)/Module.symvers"; \
	echo "           is missing; modules will have no dependencies and modversions."; \
	echo )

module-dirs := $(addprefix _module_,$(KBUILD_EXTMOD))
PHONY += $(module-dirs) modules
$(module-dirs): crmodverdir $(objtree)/Module.symvers
	$(Q)$(MAKE) $(build)=$(patsubst _module_%,%,$@)

modules: $(module-dirs)
	@$(kecho) '  Building modules, stage 2.';
	$(Q)$(MAKE) -f $(srctree)/scripts/Makefile.modpost

PHONY += modules_install
modules_install: _emodinst_ _emodinst_post

install-dir := $(if $(INSTALL_MOD_DIR),$(INSTALL_MOD_DIR),extra)
PHONY += _emodinst_
_emodinst_:
	$(Q)mkdir -p $(MODLIB)/$(install-dir)
	$(Q)$(MAKE) -f $(srctree)/scripts/Makefile.modinst

PHONY += _emodinst_post
_emodinst_post: _emodinst_
	$(call cmd,depmod)

clean-dirs := $(addprefix _clean_,$(KBUILD_EXTMOD))

PHONY += $(clean-dirs) clean
$(clean-dirs):
	$(Q)$(MAKE) $(clean)=$(patsubst _clean_%,%,$@)

clean:	rm-dirs := $(MODVERDIR)
clean: rm-files := $(KBUILD_EXTMOD)/Module.symvers

help:
	@echo  '  Building external modules.'
	@echo  '  Syntax: make -C path/to/kernel/src M=$$PWD target'
	@echo  ''
	@echo  '  modules         - default target, build the module(s)'
	@echo  '  modules_install - install the module'
	@echo  '  clean           - remove generated files in module directory only'
	@echo  ''

# Dummies...
PHONY += prepare scripts
prepare: ;
scripts: ;
endif # KBUILD_EXTMOD

clean: $(clean-dirs)
	$(call cmd,rmdirs)
	$(call cmd,rmfiles)
	@find $(if $(KBUILD_EXTMOD), $(KBUILD_EXTMOD), .) $(RCS_FIND_IGNORE) \
		\( -name '*.[oas]' -o -name '*.ko' -o -name '.*.cmd' \
		-o -name '*.ko.*' \
		-o -name '*.dwo'  \
		-o -name '*.su'  \
		-o -name '.*.d' -o -name '.*.tmp' -o -name '*.mod.c' \
		-o -name '*.symtypes' -o -name 'modules.order' \
		-o -name modules.builtin -o -name '.tmp_*.o.*' \
		-o -name '*.gcno' \) -type f -print | xargs rm -f

# Generate tags for editors
# ---------------------------------------------------------------------------
quiet_cmd_tags = GEN     $@
      cmd_tags = $(CONFIG_SHELL) $(srctree)/scripts/tags.sh $@

tags TAGS cscope gtags: FORCE
	$(call cmd,tags)

# Scripts to check various things for consistency
# ---------------------------------------------------------------------------

PHONY += includecheck versioncheck coccicheck namespacecheck export_report

includecheck:
	find $(srctree)/* $(RCS_FIND_IGNORE) \
		-name '*.[hcS]' -type f -print | sort \
		| xargs $(PERL) -w $(srctree)/scripts/checkincludes.pl

versioncheck:
	find $(srctree)/* $(RCS_FIND_IGNORE) \
		-name '*.[hcS]' -type f -print | sort \
		| xargs $(PERL) -w $(srctree)/scripts/checkversion.pl

coccicheck:
	$(Q)$(CONFIG_SHELL) $(srctree)/scripts/$@

namespacecheck:
	$(PERL) $(srctree)/scripts/namespace.pl

export_report:
	$(PERL) $(srctree)/scripts/export_report.pl

endif #ifeq ($(config-targets),1)
endif #ifeq ($(mixed-targets),1)

PHONY += checkstack kernelrelease kernelversion image_name

# UML needs a little special treatment here.  It wants to use the host
# toolchain, so needs $(SUBARCH) passed to checkstack.pl.  Everyone
# else wants $(ARCH), including people doing cross-builds, which means
# that $(SUBARCH) doesn't work here.
ifeq ($(ARCH), um)
CHECKSTACK_ARCH := $(SUBARCH)
else
CHECKSTACK_ARCH := $(ARCH)
endif
checkstack:
	$(OBJDUMP) -d vmlinux $$(find . -name '*.ko') | \
	$(PERL) $(src)/scripts/checkstack.pl $(CHECKSTACK_ARCH)

kernelrelease:
	@echo "$(KERNELVERSION)$$($(CONFIG_SHELL) $(srctree)/scripts/setlocalversion $(srctree))"

kernelversion:
	@echo $(KERNELVERSION)

image_name:
	@echo $(KBUILD_IMAGE)

# Clear a bunch of variables before executing the submake
tools/: FORCE
	$(Q)mkdir -p $(objtree)/tools
	$(Q)$(MAKE) LDFLAGS= MAKEFLAGS="$(filter --j% -j,$(MAKEFLAGS))" O=$(O) subdir=tools -C $(src)/tools/

tools/%: FORCE
	$(Q)mkdir -p $(objtree)/tools
	$(Q)$(MAKE) LDFLAGS= MAKEFLAGS="$(filter --j% -j,$(MAKEFLAGS))" O=$(O) subdir=tools -C $(src)/tools/ $*

# Single targets
# ---------------------------------------------------------------------------
# Single targets are compatible with:
# - build with mixed source and output
# - build with separate output dir 'make O=...'
# - external modules
#
#  target-dir => where to store outputfile
#  build-dir  => directory in kernel source tree to use

ifeq ($(KBUILD_EXTMOD),)
        build-dir  = $(patsubst %/,%,$(dir $@))
        target-dir = $(dir $@)
else
        zap-slash=$(filter-out .,$(patsubst %/,%,$(dir $@)))
        build-dir  = $(KBUILD_EXTMOD)$(if $(zap-slash),/$(zap-slash))
        target-dir = $(if $(KBUILD_EXTMOD),$(dir $<),$(dir $@))
endif

%.s: %.c prepare scripts FORCE
	$(Q)$(MAKE) $(build)=$(build-dir) $(target-dir)$(notdir $@)
%.i: %.c prepare scripts FORCE
	$(Q)$(MAKE) $(build)=$(build-dir) $(target-dir)$(notdir $@)
%.o: %.c prepare scripts FORCE
	$(Q)$(MAKE) $(build)=$(build-dir) $(target-dir)$(notdir $@)
%.lst: %.c prepare scripts FORCE
	$(Q)$(MAKE) $(build)=$(build-dir) $(target-dir)$(notdir $@)
%.s: %.S prepare scripts FORCE
	$(Q)$(MAKE) $(build)=$(build-dir) $(target-dir)$(notdir $@)
%.o: %.S prepare scripts FORCE
	$(Q)$(MAKE) $(build)=$(build-dir) $(target-dir)$(notdir $@)
%.symtypes: %.c prepare scripts FORCE
	$(Q)$(MAKE) $(build)=$(build-dir) $(target-dir)$(notdir $@)

# Modules
/: prepare scripts FORCE
	$(cmd_crmodverdir)
	$(Q)$(MAKE) KBUILD_MODULES=$(if $(CONFIG_MODULES),1) \
	$(build)=$(build-dir)
# Make sure the latest headers are built for Documentation
Documentation/: headers_install
%/: prepare scripts FORCE
	$(cmd_crmodverdir)
	$(Q)$(MAKE) KBUILD_MODULES=$(if $(CONFIG_MODULES),1) \
	$(build)=$(build-dir)
%.ko: prepare scripts FORCE
	$(cmd_crmodverdir)
	$(Q)$(MAKE) KBUILD_MODULES=$(if $(CONFIG_MODULES),1)   \
	$(build)=$(build-dir) $(@:.ko=.o)
	$(Q)$(MAKE) -f $(srctree)/scripts/Makefile.modpost

# FIXME Should go into a make.lib or something
# ===========================================================================

quiet_cmd_rmdirs = $(if $(wildcard $(rm-dirs)),CLEAN   $(wildcard $(rm-dirs)))
      cmd_rmdirs = rm -rf $(rm-dirs)

quiet_cmd_rmfiles = $(if $(wildcard $(rm-files)),CLEAN   $(wildcard $(rm-files)))
      cmd_rmfiles = rm -f $(rm-files)

# Run depmod only if we have System.map and depmod is executable
quiet_cmd_depmod = DEPMOD  $(KERNELRELEASE)
      cmd_depmod = $(CONFIG_SHELL) $(srctree)/scripts/depmod.sh $(DEPMOD) \
                   $(KERNELRELEASE) "$(patsubst y,_,$(CONFIG_HAVE_UNDERSCORE_SYMBOL_PREFIX))"

# Create temporary dir for module support files
# clean it up only when building all modules
cmd_crmodverdir = $(Q)mkdir -p $(MODVERDIR) \
                  $(if $(KBUILD_MODULES),; rm -f $(MODVERDIR)/*)

# read all saved command lines

targets := $(wildcard $(sort $(targets)))
cmd_files := $(wildcard .*.cmd $(foreach f,$(targets),$(dir $(f)).$(notdir $(f)).cmd))

ifneq ($(cmd_files),)
  $(cmd_files): ;	# Do not try to update included dependency files
  include $(cmd_files)
endif

endif	# skip-makefile

PHONY += FORCE
FORCE:

# Declare the contents of the .PHONY variable as phony.  We keep that
# information in a variable so we can use it in if_changed and friends.
.PHONY: $(PHONY)<|MERGE_RESOLUTION|>--- conflicted
+++ resolved
@@ -1,10 +1,6 @@
 VERSION = 4
 PATCHLEVEL = 4
-<<<<<<< HEAD
-SUBLEVEL = 16
-=======
 SUBLEVEL = 17
->>>>>>> 8e4f9938
 EXTRAVERSION =
 NAME = Blurry Fish Butt
 
