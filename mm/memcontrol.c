/* memcontrol.c - Memory Controller
 *
 * Copyright IBM Corporation, 2007
 * Author Balbir Singh <balbir@linux.vnet.ibm.com>
 *
 * Copyright 2007 OpenVZ SWsoft Inc
 * Author: Pavel Emelianov <xemul@openvz.org>
 *
 * Memory thresholds
 * Copyright (C) 2009 Nokia Corporation
 * Author: Kirill A. Shutemov
 *
 * Kernel Memory Controller
 * Copyright (C) 2012 Parallels Inc. and Google Inc.
 * Authors: Glauber Costa and Suleiman Souhlal
 *
 * This program is free software; you can redistribute it and/or modify
 * it under the terms of the GNU General Public License as published by
 * the Free Software Foundation; either version 2 of the License, or
 * (at your option) any later version.
 *
 * This program is distributed in the hope that it will be useful,
 * but WITHOUT ANY WARRANTY; without even the implied warranty of
 * MERCHANTABILITY or FITNESS FOR A PARTICULAR PURPOSE.  See the
 * GNU General Public License for more details.
 */

#include <linux/res_counter.h>
#include <linux/memcontrol.h>
#include <linux/cgroup.h>
#include <linux/mm.h>
#include <linux/hugetlb.h>
#include <linux/pagemap.h>
#include <linux/smp.h>
#include <linux/page-flags.h>
#include <linux/backing-dev.h>
#include <linux/bit_spinlock.h>
#include <linux/rcupdate.h>
#include <linux/limits.h>
#include <linux/export.h>
#include <linux/mutex.h>
#include <linux/rbtree.h>
#include <linux/slab.h>
#include <linux/swap.h>
#include <linux/swapops.h>
#include <linux/spinlock.h>
#include <linux/eventfd.h>
#include <linux/poll.h>
#include <linux/sort.h>
#include <linux/fs.h>
#include <linux/seq_file.h>
#include <linux/vmpressure.h>
#include <linux/mm_inline.h>
#include <linux/page_cgroup.h>
#include <linux/cpu.h>
#include <linux/oom.h>
#include <linux/lockdep.h>
#include <linux/file.h>
#include "internal.h"
#include <net/sock.h>
#include <net/ip.h>
#include <net/tcp_memcontrol.h>
#include "slab.h"

#include <asm/uaccess.h>

#include <trace/events/vmscan.h>

struct cgroup_subsys mem_cgroup_subsys __read_mostly;
EXPORT_SYMBOL(mem_cgroup_subsys);

#define MEM_CGROUP_RECLAIM_RETRIES	5
static struct mem_cgroup *root_mem_cgroup __read_mostly;

#ifdef CONFIG_MEMCG_SWAP
/* Turned on only when memory cgroup is enabled && really_do_swap_account = 1 */
int do_swap_account __read_mostly;

/* for remember boot option*/
#ifdef CONFIG_MEMCG_SWAP_ENABLED
static int really_do_swap_account __initdata = 1;
#else
static int really_do_swap_account __initdata = 0;
#endif

#else
#define do_swap_account		0
#endif


static const char * const mem_cgroup_stat_names[] = {
	"cache",
	"rss",
	"rss_huge",
	"mapped_file",
	"writeback",
	"swap",
};

enum mem_cgroup_events_index {
	MEM_CGROUP_EVENTS_PGPGIN,	/* # of pages paged in */
	MEM_CGROUP_EVENTS_PGPGOUT,	/* # of pages paged out */
	MEM_CGROUP_EVENTS_PGFAULT,	/* # of page-faults */
	MEM_CGROUP_EVENTS_PGMAJFAULT,	/* # of major page-faults */
	MEM_CGROUP_EVENTS_NSTATS,
};

static const char * const mem_cgroup_events_names[] = {
	"pgpgin",
	"pgpgout",
	"pgfault",
	"pgmajfault",
};

static const char * const mem_cgroup_lru_names[] = {
	"inactive_anon",
	"active_anon",
	"inactive_file",
	"active_file",
	"unevictable",
};

/*
 * Per memcg event counter is incremented at every pagein/pageout. With THP,
 * it will be incremated by the number of pages. This counter is used for
 * for trigger some periodic events. This is straightforward and better
 * than using jiffies etc. to handle periodic memcg event.
 */
enum mem_cgroup_events_target {
	MEM_CGROUP_TARGET_THRESH,
	MEM_CGROUP_TARGET_SOFTLIMIT,
	MEM_CGROUP_TARGET_NUMAINFO,
	MEM_CGROUP_NTARGETS,
};
#define THRESHOLDS_EVENTS_TARGET 128
#define SOFTLIMIT_EVENTS_TARGET 1024
#define NUMAINFO_EVENTS_TARGET	1024

struct mem_cgroup_stat_cpu {
	long count[MEM_CGROUP_STAT_NSTATS];
	unsigned long events[MEM_CGROUP_EVENTS_NSTATS];
	unsigned long nr_page_events;
	unsigned long targets[MEM_CGROUP_NTARGETS];
};

struct mem_cgroup_reclaim_iter {
	/*
	 * last scanned hierarchy member. Valid only if last_dead_count
	 * matches memcg->dead_count of the hierarchy root group.
	 */
	struct mem_cgroup *last_visited;
	int last_dead_count;

	/* scan generation, increased every round-trip */
	unsigned int generation;
};

/*
 * per-zone information in memory controller.
 */
struct mem_cgroup_per_zone {
	struct lruvec		lruvec;
	unsigned long		lru_size[NR_LRU_LISTS];

	struct mem_cgroup_reclaim_iter reclaim_iter[DEF_PRIORITY + 1];

	struct rb_node		tree_node;	/* RB tree node */
	unsigned long long	usage_in_excess;/* Set to the value by which */
						/* the soft limit is exceeded*/
	bool			on_tree;
	struct mem_cgroup	*memcg;		/* Back pointer, we cannot */
						/* use container_of	   */
};

struct mem_cgroup_per_node {
	struct mem_cgroup_per_zone zoneinfo[MAX_NR_ZONES];
};

/*
 * Cgroups above their limits are maintained in a RB-Tree, independent of
 * their hierarchy representation
 */

struct mem_cgroup_tree_per_zone {
	struct rb_root rb_root;
	spinlock_t lock;
};

struct mem_cgroup_tree_per_node {
	struct mem_cgroup_tree_per_zone rb_tree_per_zone[MAX_NR_ZONES];
};

struct mem_cgroup_tree {
	struct mem_cgroup_tree_per_node *rb_tree_per_node[MAX_NUMNODES];
};

static struct mem_cgroup_tree soft_limit_tree __read_mostly;

struct mem_cgroup_threshold {
	struct eventfd_ctx *eventfd;
	u64 threshold;
};

/* For threshold */
struct mem_cgroup_threshold_ary {
	/* An array index points to threshold just below or equal to usage. */
	int current_threshold;
	/* Size of entries[] */
	unsigned int size;
	/* Array of thresholds */
	struct mem_cgroup_threshold entries[0];
};

struct mem_cgroup_thresholds {
	/* Primary thresholds array */
	struct mem_cgroup_threshold_ary *primary;
	/*
	 * Spare threshold array.
	 * This is needed to make mem_cgroup_unregister_event() "never fail".
	 * It must be able to store at least primary->size - 1 entries.
	 */
	struct mem_cgroup_threshold_ary *spare;
};

/* for OOM */
struct mem_cgroup_eventfd_list {
	struct list_head list;
	struct eventfd_ctx *eventfd;
};

/*
 * cgroup_event represents events which userspace want to receive.
 */
struct mem_cgroup_event {
	/*
	 * memcg which the event belongs to.
	 */
	struct mem_cgroup *memcg;
	/*
	 * eventfd to signal userspace about the event.
	 */
	struct eventfd_ctx *eventfd;
	/*
	 * Each of these stored in a list by the cgroup.
	 */
	struct list_head list;
	/*
	 * register_event() callback will be used to add new userspace
	 * waiter for changes related to this event.  Use eventfd_signal()
	 * on eventfd to send notification to userspace.
	 */
	int (*register_event)(struct mem_cgroup *memcg,
			      struct eventfd_ctx *eventfd, const char *args);
	/*
	 * unregister_event() callback will be called when userspace closes
	 * the eventfd or on cgroup removing.  This callback must be set,
	 * if you want provide notification functionality.
	 */
	void (*unregister_event)(struct mem_cgroup *memcg,
				 struct eventfd_ctx *eventfd);
	/*
	 * All fields below needed to unregister event when
	 * userspace closes eventfd.
	 */
	poll_table pt;
	wait_queue_head_t *wqh;
	wait_queue_t wait;
	struct work_struct remove;
};

static void mem_cgroup_threshold(struct mem_cgroup *memcg);
static void mem_cgroup_oom_notify(struct mem_cgroup *memcg);

/*
 * The memory controller data structure. The memory controller controls both
 * page cache and RSS per cgroup. We would eventually like to provide
 * statistics based on the statistics developed by Rik Van Riel for clock-pro,
 * to help the administrator determine what knobs to tune.
 *
 * TODO: Add a water mark for the memory controller. Reclaim will begin when
 * we hit the water mark. May be even add a low water mark, such that
 * no reclaim occurs from a cgroup at it's low water mark, this is
 * a feature that will be implemented much later in the future.
 */
struct mem_cgroup {
	struct cgroup_subsys_state css;
	/*
	 * the counter to account for memory usage
	 */
	struct res_counter res;

	/* vmpressure notifications */
	struct vmpressure vmpressure;

	/*
	 * the counter to account for mem+swap usage.
	 */
	struct res_counter memsw;

	/*
	 * the counter to account for kernel memory usage.
	 */
	struct res_counter kmem;
	/*
	 * Should the accounting and control be hierarchical, per subtree?
	 */
	bool use_hierarchy;
	unsigned long kmem_account_flags; /* See KMEM_ACCOUNTED_*, below */

	bool		oom_lock;
	atomic_t	under_oom;
	atomic_t	oom_wakeups;

	int	swappiness;
	/* OOM-Killer disable */
	int		oom_kill_disable;

	/* set when res.limit == memsw.limit */
	bool		memsw_is_minimum;

	/* protect arrays of thresholds */
	struct mutex thresholds_lock;

	/* thresholds for memory usage. RCU-protected */
	struct mem_cgroup_thresholds thresholds;

	/* thresholds for mem+swap usage. RCU-protected */
	struct mem_cgroup_thresholds memsw_thresholds;

	/* For oom notifier event fd */
	struct list_head oom_notify;

	/*
	 * Should we move charges of a task when a task is moved into this
	 * mem_cgroup ? And what type of charges should we move ?
	 */
	unsigned long move_charge_at_immigrate;
	/*
	 * set > 0 if pages under this cgroup are moving to other cgroup.
	 */
	atomic_t	moving_account;
	/* taken only while moving_account > 0 */
	spinlock_t	move_lock;
	/*
	 * percpu counter.
	 */
	struct mem_cgroup_stat_cpu __percpu *stat;
	/*
	 * used when a cpu is offlined or other synchronizations
	 * See mem_cgroup_read_stat().
	 */
	struct mem_cgroup_stat_cpu nocpu_base;
	spinlock_t pcp_counter_lock;

	atomic_t	dead_count;
#if defined(CONFIG_MEMCG_KMEM) && defined(CONFIG_INET)
	struct cg_proto tcp_mem;
#endif
#if defined(CONFIG_MEMCG_KMEM)
	/* analogous to slab_common's slab_caches list. per-memcg */
	struct list_head memcg_slab_caches;
	/* Not a spinlock, we can take a lot of time walking the list */
	struct mutex slab_caches_mutex;
        /* Index in the kmem_cache->memcg_params->memcg_caches array */
	int kmemcg_id;
#endif

	int last_scanned_node;
#if MAX_NUMNODES > 1
	nodemask_t	scan_nodes;
	atomic_t	numainfo_events;
	atomic_t	numainfo_updating;
#endif

	/* List of events which userspace want to receive */
	struct list_head event_list;
	spinlock_t event_list_lock;

	struct mem_cgroup_per_node *nodeinfo[0];
	/* WARNING: nodeinfo must be the last member here */
};

/* internal only representation about the status of kmem accounting. */
enum {
	KMEM_ACCOUNTED_ACTIVE, /* accounted by this cgroup itself */
	KMEM_ACCOUNTED_DEAD, /* dead memcg with pending kmem charges */
};

#ifdef CONFIG_MEMCG_KMEM
static inline void memcg_kmem_set_active(struct mem_cgroup *memcg)
{
	set_bit(KMEM_ACCOUNTED_ACTIVE, &memcg->kmem_account_flags);
}

static bool memcg_kmem_is_active(struct mem_cgroup *memcg)
{
	return test_bit(KMEM_ACCOUNTED_ACTIVE, &memcg->kmem_account_flags);
}

static void memcg_kmem_mark_dead(struct mem_cgroup *memcg)
{
	/*
	 * Our caller must use css_get() first, because memcg_uncharge_kmem()
	 * will call css_put() if it sees the memcg is dead.
	 */
	smp_wmb();
	if (test_bit(KMEM_ACCOUNTED_ACTIVE, &memcg->kmem_account_flags))
		set_bit(KMEM_ACCOUNTED_DEAD, &memcg->kmem_account_flags);
}

static bool memcg_kmem_test_and_clear_dead(struct mem_cgroup *memcg)
{
	return test_and_clear_bit(KMEM_ACCOUNTED_DEAD,
				  &memcg->kmem_account_flags);
}
#endif

/* Stuffs for move charges at task migration. */
/*
 * Types of charges to be moved. "move_charge_at_immitgrate" and
 * "immigrate_flags" are treated as a left-shifted bitmap of these types.
 */
enum move_type {
	MOVE_CHARGE_TYPE_ANON,	/* private anonymous page and swap of it */
	MOVE_CHARGE_TYPE_FILE,	/* file page(including tmpfs) and swap of it */
	NR_MOVE_TYPE,
};

/* "mc" and its members are protected by cgroup_mutex */
static struct move_charge_struct {
	spinlock_t	  lock; /* for from, to */
	struct mem_cgroup *from;
	struct mem_cgroup *to;
	unsigned long immigrate_flags;
	unsigned long precharge;
	unsigned long moved_charge;
	unsigned long moved_swap;
	struct task_struct *moving_task;	/* a task moving charges */
	wait_queue_head_t waitq;		/* a waitq for other context */
} mc = {
	.lock = __SPIN_LOCK_UNLOCKED(mc.lock),
	.waitq = __WAIT_QUEUE_HEAD_INITIALIZER(mc.waitq),
};

static bool move_anon(void)
{
	return test_bit(MOVE_CHARGE_TYPE_ANON, &mc.immigrate_flags);
}

static bool move_file(void)
{
	return test_bit(MOVE_CHARGE_TYPE_FILE, &mc.immigrate_flags);
}

/*
 * Maximum loops in mem_cgroup_hierarchical_reclaim(), used for soft
 * limit reclaim to prevent infinite loops, if they ever occur.
 */
#define	MEM_CGROUP_MAX_RECLAIM_LOOPS		100
#define	MEM_CGROUP_MAX_SOFT_LIMIT_RECLAIM_LOOPS	2

enum charge_type {
	MEM_CGROUP_CHARGE_TYPE_CACHE = 0,
	MEM_CGROUP_CHARGE_TYPE_ANON,
	MEM_CGROUP_CHARGE_TYPE_SWAPOUT,	/* for accounting swapcache */
	MEM_CGROUP_CHARGE_TYPE_DROP,	/* a page was unused swap cache */
	NR_CHARGE_TYPE,
};

/* for encoding cft->private value on file */
enum res_type {
	_MEM,
	_MEMSWAP,
	_OOM_TYPE,
	_KMEM,
};

#define MEMFILE_PRIVATE(x, val)	((x) << 16 | (val))
#define MEMFILE_TYPE(val)	((val) >> 16 & 0xffff)
#define MEMFILE_ATTR(val)	((val) & 0xffff)
/* Used for OOM nofiier */
#define OOM_CONTROL		(0)

/*
 * Reclaim flags for mem_cgroup_hierarchical_reclaim
 */
#define MEM_CGROUP_RECLAIM_NOSWAP_BIT	0x0
#define MEM_CGROUP_RECLAIM_NOSWAP	(1 << MEM_CGROUP_RECLAIM_NOSWAP_BIT)
#define MEM_CGROUP_RECLAIM_SHRINK_BIT	0x1
#define MEM_CGROUP_RECLAIM_SHRINK	(1 << MEM_CGROUP_RECLAIM_SHRINK_BIT)

/*
 * The memcg_create_mutex will be held whenever a new cgroup is created.
 * As a consequence, any change that needs to protect against new child cgroups
 * appearing has to hold it as well.
 */
static DEFINE_MUTEX(memcg_create_mutex);

struct mem_cgroup *mem_cgroup_from_css(struct cgroup_subsys_state *s)
{
	return s ? container_of(s, struct mem_cgroup, css) : NULL;
}

/* Some nice accessors for the vmpressure. */
struct vmpressure *memcg_to_vmpressure(struct mem_cgroup *memcg)
{
	if (!memcg)
		memcg = root_mem_cgroup;
	return &memcg->vmpressure;
}

struct cgroup_subsys_state *vmpressure_to_css(struct vmpressure *vmpr)
{
	return &container_of(vmpr, struct mem_cgroup, vmpressure)->css;
}

static inline bool mem_cgroup_is_root(struct mem_cgroup *memcg)
{
	return (memcg == root_mem_cgroup);
}

/*
 * We restrict the id in the range of [1, 65535], so it can fit into
 * an unsigned short.
 */
#define MEM_CGROUP_ID_MAX	USHRT_MAX

static inline unsigned short mem_cgroup_id(struct mem_cgroup *memcg)
{
	/*
	 * The ID of the root cgroup is 0, but memcg treat 0 as an
	 * invalid ID, so we return (cgroup_id + 1).
	 */
	return memcg->css.cgroup->id + 1;
}

static inline struct mem_cgroup *mem_cgroup_from_id(unsigned short id)
{
	struct cgroup_subsys_state *css;

	css = css_from_id(id - 1, &mem_cgroup_subsys);
	return mem_cgroup_from_css(css);
}

/* Writing them here to avoid exposing memcg's inner layout */
#if defined(CONFIG_INET) && defined(CONFIG_MEMCG_KMEM)

void sock_update_memcg(struct sock *sk)
{
	if (mem_cgroup_sockets_enabled) {
		struct mem_cgroup *memcg;
		struct cg_proto *cg_proto;

		BUG_ON(!sk->sk_prot->proto_cgroup);

		/* Socket cloning can throw us here with sk_cgrp already
		 * filled. It won't however, necessarily happen from
		 * process context. So the test for root memcg given
		 * the current task's memcg won't help us in this case.
		 *
		 * Respecting the original socket's memcg is a better
		 * decision in this case.
		 */
		if (sk->sk_cgrp) {
			BUG_ON(mem_cgroup_is_root(sk->sk_cgrp->memcg));
			css_get(&sk->sk_cgrp->memcg->css);
			return;
		}

		rcu_read_lock();
		memcg = mem_cgroup_from_task(current);
		cg_proto = sk->sk_prot->proto_cgroup(memcg);
		if (!mem_cgroup_is_root(memcg) &&
		    memcg_proto_active(cg_proto) && css_tryget(&memcg->css)) {
			sk->sk_cgrp = cg_proto;
		}
		rcu_read_unlock();
	}
}
EXPORT_SYMBOL(sock_update_memcg);

void sock_release_memcg(struct sock *sk)
{
	if (mem_cgroup_sockets_enabled && sk->sk_cgrp) {
		struct mem_cgroup *memcg;
		WARN_ON(!sk->sk_cgrp->memcg);
		memcg = sk->sk_cgrp->memcg;
		css_put(&sk->sk_cgrp->memcg->css);
	}
}

struct cg_proto *tcp_proto_cgroup(struct mem_cgroup *memcg)
{
	if (!memcg || mem_cgroup_is_root(memcg))
		return NULL;

	return &memcg->tcp_mem;
}
EXPORT_SYMBOL(tcp_proto_cgroup);

static void disarm_sock_keys(struct mem_cgroup *memcg)
{
	if (!memcg_proto_activated(&memcg->tcp_mem))
		return;
	static_key_slow_dec(&memcg_socket_limit_enabled);
}
#else
static void disarm_sock_keys(struct mem_cgroup *memcg)
{
}
#endif

#ifdef CONFIG_MEMCG_KMEM
/*
 * This will be the memcg's index in each cache's ->memcg_params->memcg_caches.
 * The main reason for not using cgroup id for this:
 *  this works better in sparse environments, where we have a lot of memcgs,
 *  but only a few kmem-limited. Or also, if we have, for instance, 200
 *  memcgs, and none but the 200th is kmem-limited, we'd have to have a
 *  200 entry array for that.
 *
 * The current size of the caches array is stored in
 * memcg_limited_groups_array_size.  It will double each time we have to
 * increase it.
 */
static DEFINE_IDA(kmem_limited_groups);
int memcg_limited_groups_array_size;

/*
 * MIN_SIZE is different than 1, because we would like to avoid going through
 * the alloc/free process all the time. In a small machine, 4 kmem-limited
 * cgroups is a reasonable guess. In the future, it could be a parameter or
 * tunable, but that is strictly not necessary.
 *
 * MAX_SIZE should be as large as the number of cgrp_ids. Ideally, we could get
 * this constant directly from cgroup, but it is understandable that this is
 * better kept as an internal representation in cgroup.c. In any case, the
 * cgrp_id space is not getting any smaller, and we don't have to necessarily
 * increase ours as well if it increases.
 */
#define MEMCG_CACHES_MIN_SIZE 4
#define MEMCG_CACHES_MAX_SIZE MEM_CGROUP_ID_MAX

/*
 * A lot of the calls to the cache allocation functions are expected to be
 * inlined by the compiler. Since the calls to memcg_kmem_get_cache are
 * conditional to this static branch, we'll have to allow modules that does
 * kmem_cache_alloc and the such to see this symbol as well
 */
struct static_key memcg_kmem_enabled_key;
EXPORT_SYMBOL(memcg_kmem_enabled_key);

static void disarm_kmem_keys(struct mem_cgroup *memcg)
{
	if (memcg_kmem_is_active(memcg)) {
		static_key_slow_dec(&memcg_kmem_enabled_key);
		ida_simple_remove(&kmem_limited_groups, memcg->kmemcg_id);
	}
	/*
	 * This check can't live in kmem destruction function,
	 * since the charges will outlive the cgroup
	 */
	WARN_ON(res_counter_read_u64(&memcg->kmem, RES_USAGE) != 0);
}
#else
static void disarm_kmem_keys(struct mem_cgroup *memcg)
{
}
#endif /* CONFIG_MEMCG_KMEM */

static void disarm_static_keys(struct mem_cgroup *memcg)
{
	disarm_sock_keys(memcg);
	disarm_kmem_keys(memcg);
}

static void drain_all_stock_async(struct mem_cgroup *memcg);

static struct mem_cgroup_per_zone *
mem_cgroup_zoneinfo(struct mem_cgroup *memcg, int nid, int zid)
{
	VM_BUG_ON((unsigned)nid >= nr_node_ids);
	return &memcg->nodeinfo[nid]->zoneinfo[zid];
}

struct cgroup_subsys_state *mem_cgroup_css(struct mem_cgroup *memcg)
{
	return &memcg->css;
}

static struct mem_cgroup_per_zone *
page_cgroup_zoneinfo(struct mem_cgroup *memcg, struct page *page)
{
	int nid = page_to_nid(page);
	int zid = page_zonenum(page);

	return mem_cgroup_zoneinfo(memcg, nid, zid);
}

static struct mem_cgroup_tree_per_zone *
soft_limit_tree_node_zone(int nid, int zid)
{
	return &soft_limit_tree.rb_tree_per_node[nid]->rb_tree_per_zone[zid];
}

static struct mem_cgroup_tree_per_zone *
soft_limit_tree_from_page(struct page *page)
{
	int nid = page_to_nid(page);
	int zid = page_zonenum(page);

	return &soft_limit_tree.rb_tree_per_node[nid]->rb_tree_per_zone[zid];
}

static void
__mem_cgroup_insert_exceeded(struct mem_cgroup *memcg,
				struct mem_cgroup_per_zone *mz,
				struct mem_cgroup_tree_per_zone *mctz,
				unsigned long long new_usage_in_excess)
{
	struct rb_node **p = &mctz->rb_root.rb_node;
	struct rb_node *parent = NULL;
	struct mem_cgroup_per_zone *mz_node;

	if (mz->on_tree)
		return;

	mz->usage_in_excess = new_usage_in_excess;
	if (!mz->usage_in_excess)
		return;
	while (*p) {
		parent = *p;
		mz_node = rb_entry(parent, struct mem_cgroup_per_zone,
					tree_node);
		if (mz->usage_in_excess < mz_node->usage_in_excess)
			p = &(*p)->rb_left;
		/*
		 * We can't avoid mem cgroups that are over their soft
		 * limit by the same amount
		 */
		else if (mz->usage_in_excess >= mz_node->usage_in_excess)
			p = &(*p)->rb_right;
	}
	rb_link_node(&mz->tree_node, parent, p);
	rb_insert_color(&mz->tree_node, &mctz->rb_root);
	mz->on_tree = true;
}

static void
__mem_cgroup_remove_exceeded(struct mem_cgroup *memcg,
				struct mem_cgroup_per_zone *mz,
				struct mem_cgroup_tree_per_zone *mctz)
{
	if (!mz->on_tree)
		return;
	rb_erase(&mz->tree_node, &mctz->rb_root);
	mz->on_tree = false;
}

static void
mem_cgroup_remove_exceeded(struct mem_cgroup *memcg,
				struct mem_cgroup_per_zone *mz,
				struct mem_cgroup_tree_per_zone *mctz)
{
	spin_lock(&mctz->lock);
	__mem_cgroup_remove_exceeded(memcg, mz, mctz);
	spin_unlock(&mctz->lock);
}


static void mem_cgroup_update_tree(struct mem_cgroup *memcg, struct page *page)
{
	unsigned long long excess;
	struct mem_cgroup_per_zone *mz;
	struct mem_cgroup_tree_per_zone *mctz;
	int nid = page_to_nid(page);
	int zid = page_zonenum(page);
	mctz = soft_limit_tree_from_page(page);

	/*
	 * Necessary to update all ancestors when hierarchy is used.
	 * because their event counter is not touched.
	 */
	for (; memcg; memcg = parent_mem_cgroup(memcg)) {
		mz = mem_cgroup_zoneinfo(memcg, nid, zid);
		excess = res_counter_soft_limit_excess(&memcg->res);
		/*
		 * We have to update the tree if mz is on RB-tree or
		 * mem is over its softlimit.
		 */
		if (excess || mz->on_tree) {
			spin_lock(&mctz->lock);
			/* if on-tree, remove it */
			if (mz->on_tree)
				__mem_cgroup_remove_exceeded(memcg, mz, mctz);
			/*
			 * Insert again. mz->usage_in_excess will be updated.
			 * If excess is 0, no tree ops.
			 */
			__mem_cgroup_insert_exceeded(memcg, mz, mctz, excess);
			spin_unlock(&mctz->lock);
		}
	}
}

static void mem_cgroup_remove_from_trees(struct mem_cgroup *memcg)
{
	int node, zone;
	struct mem_cgroup_per_zone *mz;
	struct mem_cgroup_tree_per_zone *mctz;

	for_each_node(node) {
		for (zone = 0; zone < MAX_NR_ZONES; zone++) {
			mz = mem_cgroup_zoneinfo(memcg, node, zone);
			mctz = soft_limit_tree_node_zone(node, zone);
			mem_cgroup_remove_exceeded(memcg, mz, mctz);
		}
	}
}

static struct mem_cgroup_per_zone *
__mem_cgroup_largest_soft_limit_node(struct mem_cgroup_tree_per_zone *mctz)
{
	struct rb_node *rightmost = NULL;
	struct mem_cgroup_per_zone *mz;

retry:
	mz = NULL;
	rightmost = rb_last(&mctz->rb_root);
	if (!rightmost)
		goto done;		/* Nothing to reclaim from */

	mz = rb_entry(rightmost, struct mem_cgroup_per_zone, tree_node);
	/*
	 * Remove the node now but someone else can add it back,
	 * we will to add it back at the end of reclaim to its correct
	 * position in the tree.
	 */
	__mem_cgroup_remove_exceeded(mz->memcg, mz, mctz);
	if (!res_counter_soft_limit_excess(&mz->memcg->res) ||
		!css_tryget(&mz->memcg->css))
		goto retry;
done:
	return mz;
}

static struct mem_cgroup_per_zone *
mem_cgroup_largest_soft_limit_node(struct mem_cgroup_tree_per_zone *mctz)
{
	struct mem_cgroup_per_zone *mz;

	spin_lock(&mctz->lock);
	mz = __mem_cgroup_largest_soft_limit_node(mctz);
	spin_unlock(&mctz->lock);
	return mz;
}

/*
 * Implementation Note: reading percpu statistics for memcg.
 *
 * Both of vmstat[] and percpu_counter has threshold and do periodic
 * synchronization to implement "quick" read. There are trade-off between
 * reading cost and precision of value. Then, we may have a chance to implement
 * a periodic synchronizion of counter in memcg's counter.
 *
 * But this _read() function is used for user interface now. The user accounts
 * memory usage by memory cgroup and he _always_ requires exact value because
 * he accounts memory. Even if we provide quick-and-fuzzy read, we always
 * have to visit all online cpus and make sum. So, for now, unnecessary
 * synchronization is not implemented. (just implemented for cpu hotplug)
 *
 * If there are kernel internal actions which can make use of some not-exact
 * value, and reading all cpu value can be performance bottleneck in some
 * common workload, threashold and synchonization as vmstat[] should be
 * implemented.
 */
static long mem_cgroup_read_stat(struct mem_cgroup *memcg,
				 enum mem_cgroup_stat_index idx)
{
	long val = 0;
	int cpu;

	get_online_cpus();
	for_each_online_cpu(cpu)
		val += per_cpu(memcg->stat->count[idx], cpu);
#ifdef CONFIG_HOTPLUG_CPU
	spin_lock(&memcg->pcp_counter_lock);
	val += memcg->nocpu_base.count[idx];
	spin_unlock(&memcg->pcp_counter_lock);
#endif
	put_online_cpus();
	return val;
}

static void mem_cgroup_swap_statistics(struct mem_cgroup *memcg,
					 bool charge)
{
	int val = (charge) ? 1 : -1;
	this_cpu_add(memcg->stat->count[MEM_CGROUP_STAT_SWAP], val);
}

static unsigned long mem_cgroup_read_events(struct mem_cgroup *memcg,
					    enum mem_cgroup_events_index idx)
{
	unsigned long val = 0;
	int cpu;

	get_online_cpus();
	for_each_online_cpu(cpu)
		val += per_cpu(memcg->stat->events[idx], cpu);
#ifdef CONFIG_HOTPLUG_CPU
	spin_lock(&memcg->pcp_counter_lock);
	val += memcg->nocpu_base.events[idx];
	spin_unlock(&memcg->pcp_counter_lock);
#endif
	put_online_cpus();
	return val;
}

static void mem_cgroup_charge_statistics(struct mem_cgroup *memcg,
					 struct page *page,
					 bool anon, int nr_pages)
{
	preempt_disable();

	/*
	 * Here, RSS means 'mapped anon' and anon's SwapCache. Shmem/tmpfs is
	 * counted as CACHE even if it's on ANON LRU.
	 */
	if (anon)
		__this_cpu_add(memcg->stat->count[MEM_CGROUP_STAT_RSS],
				nr_pages);
	else
		__this_cpu_add(memcg->stat->count[MEM_CGROUP_STAT_CACHE],
				nr_pages);

	if (PageTransHuge(page))
		__this_cpu_add(memcg->stat->count[MEM_CGROUP_STAT_RSS_HUGE],
				nr_pages);

	/* pagein of a big page is an event. So, ignore page size */
	if (nr_pages > 0)
		__this_cpu_inc(memcg->stat->events[MEM_CGROUP_EVENTS_PGPGIN]);
	else {
		__this_cpu_inc(memcg->stat->events[MEM_CGROUP_EVENTS_PGPGOUT]);
		nr_pages = -nr_pages; /* for event */
	}

	__this_cpu_add(memcg->stat->nr_page_events, nr_pages);

	preempt_enable();
}

unsigned long
mem_cgroup_get_lru_size(struct lruvec *lruvec, enum lru_list lru)
{
	struct mem_cgroup_per_zone *mz;

	mz = container_of(lruvec, struct mem_cgroup_per_zone, lruvec);
	return mz->lru_size[lru];
}

static unsigned long
mem_cgroup_zone_nr_lru_pages(struct mem_cgroup *memcg, int nid, int zid,
			unsigned int lru_mask)
{
	struct mem_cgroup_per_zone *mz;
	enum lru_list lru;
	unsigned long ret = 0;

	mz = mem_cgroup_zoneinfo(memcg, nid, zid);

	for_each_lru(lru) {
		if (BIT(lru) & lru_mask)
			ret += mz->lru_size[lru];
	}
	return ret;
}

static unsigned long
mem_cgroup_node_nr_lru_pages(struct mem_cgroup *memcg,
			int nid, unsigned int lru_mask)
{
	u64 total = 0;
	int zid;

	for (zid = 0; zid < MAX_NR_ZONES; zid++)
		total += mem_cgroup_zone_nr_lru_pages(memcg,
						nid, zid, lru_mask);

	return total;
}

static unsigned long mem_cgroup_nr_lru_pages(struct mem_cgroup *memcg,
			unsigned int lru_mask)
{
	int nid;
	u64 total = 0;

	for_each_node_state(nid, N_MEMORY)
		total += mem_cgroup_node_nr_lru_pages(memcg, nid, lru_mask);
	return total;
}

static bool mem_cgroup_event_ratelimit(struct mem_cgroup *memcg,
				       enum mem_cgroup_events_target target)
{
	unsigned long val, next;

	val = __this_cpu_read(memcg->stat->nr_page_events);
	next = __this_cpu_read(memcg->stat->targets[target]);
	/* from time_after() in jiffies.h */
	if ((long)next - (long)val < 0) {
		switch (target) {
		case MEM_CGROUP_TARGET_THRESH:
			next = val + THRESHOLDS_EVENTS_TARGET;
			break;
		case MEM_CGROUP_TARGET_SOFTLIMIT:
			next = val + SOFTLIMIT_EVENTS_TARGET;
			break;
		case MEM_CGROUP_TARGET_NUMAINFO:
			next = val + NUMAINFO_EVENTS_TARGET;
			break;
		default:
			break;
		}
		__this_cpu_write(memcg->stat->targets[target], next);
		return true;
	}
	return false;
}

/*
 * Check events in order.
 *
 */
static void memcg_check_events(struct mem_cgroup *memcg, struct page *page)
{
	preempt_disable();
	/* threshold event is triggered in finer grain than soft limit */
	if (unlikely(mem_cgroup_event_ratelimit(memcg,
						MEM_CGROUP_TARGET_THRESH))) {
		bool do_softlimit;
		bool do_numainfo __maybe_unused;

		do_softlimit = mem_cgroup_event_ratelimit(memcg,
						MEM_CGROUP_TARGET_SOFTLIMIT);
#if MAX_NUMNODES > 1
		do_numainfo = mem_cgroup_event_ratelimit(memcg,
						MEM_CGROUP_TARGET_NUMAINFO);
#endif
		preempt_enable();

		mem_cgroup_threshold(memcg);
		if (unlikely(do_softlimit))
			mem_cgroup_update_tree(memcg, page);
#if MAX_NUMNODES > 1
		if (unlikely(do_numainfo))
			atomic_inc(&memcg->numainfo_events);
#endif
	} else
		preempt_enable();
}

struct mem_cgroup *mem_cgroup_from_task(struct task_struct *p)
{
	/*
	 * mm_update_next_owner() may clear mm->owner to NULL
	 * if it races with swapoff, page migration, etc.
	 * So this can be called with p == NULL.
	 */
	if (unlikely(!p))
		return NULL;

	return mem_cgroup_from_css(task_css(p, mem_cgroup_subsys_id));
}

struct mem_cgroup *try_get_mem_cgroup_from_mm(struct mm_struct *mm)
{
	struct mem_cgroup *memcg = NULL;

	if (!mm)
		return NULL;
	/*
	 * Because we have no locks, mm->owner's may be being moved to other
	 * cgroup. We use css_tryget() here even if this looks
	 * pessimistic (rather than adding locks here).
	 */
	rcu_read_lock();
	do {
		memcg = mem_cgroup_from_task(rcu_dereference(mm->owner));
		if (unlikely(!memcg))
			break;
	} while (!css_tryget(&memcg->css));
	rcu_read_unlock();
	return memcg;
}

/*
 * Returns a next (in a pre-order walk) alive memcg (with elevated css
 * ref. count) or NULL if the whole root's subtree has been visited.
 *
 * helper function to be used by mem_cgroup_iter
 */
static struct mem_cgroup *__mem_cgroup_iter_next(struct mem_cgroup *root,
		struct mem_cgroup *last_visited)
{
	struct cgroup_subsys_state *prev_css, *next_css;

	prev_css = last_visited ? &last_visited->css : NULL;
skip_node:
	next_css = css_next_descendant_pre(prev_css, &root->css);

	/*
	 * Even if we found a group we have to make sure it is
	 * alive. css && !memcg means that the groups should be
	 * skipped and we should continue the tree walk.
	 * last_visited css is safe to use because it is
	 * protected by css_get and the tree walk is rcu safe.
	 *
	 * We do not take a reference on the root of the tree walk
	 * because we might race with the root removal when it would
	 * be the only node in the iterated hierarchy and mem_cgroup_iter
	 * would end up in an endless loop because it expects that at
	 * least one valid node will be returned. Root cannot disappear
	 * because caller of the iterator should hold it already so
	 * skipping css reference should be safe.
	 */
	if (next_css) {
		if ((next_css->flags & CSS_ONLINE) &&
				(next_css == &root->css || css_tryget(next_css)))
			return mem_cgroup_from_css(next_css);

		prev_css = next_css;
		goto skip_node;
	}

	return NULL;
}

static void mem_cgroup_iter_invalidate(struct mem_cgroup *root)
{
	/*
	 * When a group in the hierarchy below root is destroyed, the
	 * hierarchy iterator can no longer be trusted since it might
	 * have pointed to the destroyed group.  Invalidate it.
	 */
	atomic_inc(&root->dead_count);
}

static struct mem_cgroup *
mem_cgroup_iter_load(struct mem_cgroup_reclaim_iter *iter,
		     struct mem_cgroup *root,
		     int *sequence)
{
	struct mem_cgroup *position = NULL;
	/*
	 * A cgroup destruction happens in two stages: offlining and
	 * release.  They are separated by a RCU grace period.
	 *
	 * If the iterator is valid, we may still race with an
	 * offlining.  The RCU lock ensures the object won't be
	 * released, tryget will fail if we lost the race.
	 */
	*sequence = atomic_read(&root->dead_count);
	if (iter->last_dead_count == *sequence) {
		smp_rmb();
		position = iter->last_visited;

		/*
		 * We cannot take a reference to root because we might race
		 * with root removal and returning NULL would end up in
		 * an endless loop on the iterator user level when root
		 * would be returned all the time.
		 */
		if (position && position != root &&
				!css_tryget(&position->css))
			position = NULL;
	}
	return position;
}

static void mem_cgroup_iter_update(struct mem_cgroup_reclaim_iter *iter,
				   struct mem_cgroup *last_visited,
				   struct mem_cgroup *new_position,
				   struct mem_cgroup *root,
				   int sequence)
{
	/* root reference counting symmetric to mem_cgroup_iter_load */
	if (last_visited && last_visited != root)
		css_put(&last_visited->css);
	/*
	 * We store the sequence count from the time @last_visited was
	 * loaded successfully instead of rereading it here so that we
	 * don't lose destruction events in between.  We could have
	 * raced with the destruction of @new_position after all.
	 */
	iter->last_visited = new_position;
	smp_wmb();
	iter->last_dead_count = sequence;
}

/**
 * mem_cgroup_iter - iterate over memory cgroup hierarchy
 * @root: hierarchy root
 * @prev: previously returned memcg, NULL on first invocation
 * @reclaim: cookie for shared reclaim walks, NULL for full walks
 *
 * Returns references to children of the hierarchy below @root, or
 * @root itself, or %NULL after a full round-trip.
 *
 * Caller must pass the return value in @prev on subsequent
 * invocations for reference counting, or use mem_cgroup_iter_break()
 * to cancel a hierarchy walk before the round-trip is complete.
 *
 * Reclaimers can specify a zone and a priority level in @reclaim to
 * divide up the memcgs in the hierarchy among all concurrent
 * reclaimers operating on the same zone and priority.
 */
struct mem_cgroup *mem_cgroup_iter(struct mem_cgroup *root,
				   struct mem_cgroup *prev,
				   struct mem_cgroup_reclaim_cookie *reclaim)
{
	struct mem_cgroup *memcg = NULL;
	struct mem_cgroup *last_visited = NULL;

	if (mem_cgroup_disabled())
		return NULL;

	if (!root)
		root = root_mem_cgroup;

	if (prev && !reclaim)
		last_visited = prev;

	if (!root->use_hierarchy && root != root_mem_cgroup) {
		if (prev)
			goto out_css_put;
		return root;
	}

	rcu_read_lock();
	while (!memcg) {
		struct mem_cgroup_reclaim_iter *uninitialized_var(iter);
		int uninitialized_var(seq);

		if (reclaim) {
			int nid = zone_to_nid(reclaim->zone);
			int zid = zone_idx(reclaim->zone);
			struct mem_cgroup_per_zone *mz;

			mz = mem_cgroup_zoneinfo(root, nid, zid);
			iter = &mz->reclaim_iter[reclaim->priority];
			if (prev && reclaim->generation != iter->generation) {
				iter->last_visited = NULL;
				goto out_unlock;
			}

			last_visited = mem_cgroup_iter_load(iter, root, &seq);
		}

		memcg = __mem_cgroup_iter_next(root, last_visited);

		if (reclaim) {
			mem_cgroup_iter_update(iter, last_visited, memcg, root,
					seq);

			if (!memcg)
				iter->generation++;
			else if (!prev && memcg)
				reclaim->generation = iter->generation;
		}

		if (prev && !memcg)
			goto out_unlock;
	}
out_unlock:
	rcu_read_unlock();
out_css_put:
	if (prev && prev != root)
		css_put(&prev->css);

	return memcg;
}

/**
 * mem_cgroup_iter_break - abort a hierarchy walk prematurely
 * @root: hierarchy root
 * @prev: last visited hierarchy member as returned by mem_cgroup_iter()
 */
void mem_cgroup_iter_break(struct mem_cgroup *root,
			   struct mem_cgroup *prev)
{
	if (!root)
		root = root_mem_cgroup;
	if (prev && prev != root)
		css_put(&prev->css);
}

/*
 * Iteration constructs for visiting all cgroups (under a tree).  If
 * loops are exited prematurely (break), mem_cgroup_iter_break() must
 * be used for reference counting.
 */
#define for_each_mem_cgroup_tree(iter, root)		\
	for (iter = mem_cgroup_iter(root, NULL, NULL);	\
	     iter != NULL;				\
	     iter = mem_cgroup_iter(root, iter, NULL))

#define for_each_mem_cgroup(iter)			\
	for (iter = mem_cgroup_iter(NULL, NULL, NULL);	\
	     iter != NULL;				\
	     iter = mem_cgroup_iter(NULL, iter, NULL))

void __mem_cgroup_count_vm_event(struct mm_struct *mm, enum vm_event_item idx)
{
	struct mem_cgroup *memcg;

	rcu_read_lock();
	memcg = mem_cgroup_from_task(rcu_dereference(mm->owner));
	if (unlikely(!memcg))
		goto out;

	switch (idx) {
	case PGFAULT:
		this_cpu_inc(memcg->stat->events[MEM_CGROUP_EVENTS_PGFAULT]);
		break;
	case PGMAJFAULT:
		this_cpu_inc(memcg->stat->events[MEM_CGROUP_EVENTS_PGMAJFAULT]);
		break;
	default:
		BUG();
	}
out:
	rcu_read_unlock();
}
EXPORT_SYMBOL(__mem_cgroup_count_vm_event);

/**
 * mem_cgroup_zone_lruvec - get the lru list vector for a zone and memcg
 * @zone: zone of the wanted lruvec
 * @memcg: memcg of the wanted lruvec
 *
 * Returns the lru list vector holding pages for the given @zone and
 * @mem.  This can be the global zone lruvec, if the memory controller
 * is disabled.
 */
struct lruvec *mem_cgroup_zone_lruvec(struct zone *zone,
				      struct mem_cgroup *memcg)
{
	struct mem_cgroup_per_zone *mz;
	struct lruvec *lruvec;

	if (mem_cgroup_disabled()) {
		lruvec = &zone->lruvec;
		goto out;
	}

	mz = mem_cgroup_zoneinfo(memcg, zone_to_nid(zone), zone_idx(zone));
	lruvec = &mz->lruvec;
out:
	/*
	 * Since a node can be onlined after the mem_cgroup was created,
	 * we have to be prepared to initialize lruvec->zone here;
	 * and if offlined then reonlined, we need to reinitialize it.
	 */
	if (unlikely(lruvec->zone != zone))
		lruvec->zone = zone;
	return lruvec;
}

/*
 * Following LRU functions are allowed to be used without PCG_LOCK.
 * Operations are called by routine of global LRU independently from memcg.
 * What we have to take care of here is validness of pc->mem_cgroup.
 *
 * Changes to pc->mem_cgroup happens when
 * 1. charge
 * 2. moving account
 * In typical case, "charge" is done before add-to-lru. Exception is SwapCache.
 * It is added to LRU before charge.
 * If PCG_USED bit is not set, page_cgroup is not added to this private LRU.
 * When moving account, the page is not on LRU. It's isolated.
 */

/**
 * mem_cgroup_page_lruvec - return lruvec for adding an lru page
 * @page: the page
 * @zone: zone of the page
 */
struct lruvec *mem_cgroup_page_lruvec(struct page *page, struct zone *zone)
{
	struct mem_cgroup_per_zone *mz;
	struct mem_cgroup *memcg;
	struct page_cgroup *pc;
	struct lruvec *lruvec;

	if (mem_cgroup_disabled()) {
		lruvec = &zone->lruvec;
		goto out;
	}

	pc = lookup_page_cgroup(page);
	memcg = pc->mem_cgroup;

	/*
	 * Surreptitiously switch any uncharged offlist page to root:
	 * an uncharged page off lru does nothing to secure
	 * its former mem_cgroup from sudden removal.
	 *
	 * Our caller holds lru_lock, and PageCgroupUsed is updated
	 * under page_cgroup lock: between them, they make all uses
	 * of pc->mem_cgroup safe.
	 */
	if (!PageLRU(page) && !PageCgroupUsed(pc) && memcg != root_mem_cgroup)
		pc->mem_cgroup = memcg = root_mem_cgroup;

	mz = page_cgroup_zoneinfo(memcg, page);
	lruvec = &mz->lruvec;
out:
	/*
	 * Since a node can be onlined after the mem_cgroup was created,
	 * we have to be prepared to initialize lruvec->zone here;
	 * and if offlined then reonlined, we need to reinitialize it.
	 */
	if (unlikely(lruvec->zone != zone))
		lruvec->zone = zone;
	return lruvec;
}

/**
 * mem_cgroup_update_lru_size - account for adding or removing an lru page
 * @lruvec: mem_cgroup per zone lru vector
 * @lru: index of lru list the page is sitting on
 * @nr_pages: positive when adding or negative when removing
 *
 * This function must be called when a page is added to or removed from an
 * lru list.
 */
void mem_cgroup_update_lru_size(struct lruvec *lruvec, enum lru_list lru,
				int nr_pages)
{
	struct mem_cgroup_per_zone *mz;
	unsigned long *lru_size;

	if (mem_cgroup_disabled())
		return;

	mz = container_of(lruvec, struct mem_cgroup_per_zone, lruvec);
	lru_size = mz->lru_size + lru;
	*lru_size += nr_pages;
	VM_BUG_ON((long)(*lru_size) < 0);
}

/*
 * Checks whether given mem is same or in the root_mem_cgroup's
 * hierarchy subtree
 */
bool __mem_cgroup_same_or_subtree(const struct mem_cgroup *root_memcg,
				  struct mem_cgroup *memcg)
{
	if (root_memcg == memcg)
		return true;
	if (!root_memcg->use_hierarchy || !memcg)
		return false;
	return cgroup_is_descendant(memcg->css.cgroup, root_memcg->css.cgroup);
}

static bool mem_cgroup_same_or_subtree(const struct mem_cgroup *root_memcg,
				       struct mem_cgroup *memcg)
{
	bool ret;

	rcu_read_lock();
	ret = __mem_cgroup_same_or_subtree(root_memcg, memcg);
	rcu_read_unlock();
	return ret;
}

bool task_in_mem_cgroup(struct task_struct *task,
			const struct mem_cgroup *memcg)
{
	struct mem_cgroup *curr = NULL;
	struct task_struct *p;
	bool ret;

	p = find_lock_task_mm(task);
	if (p) {
		curr = try_get_mem_cgroup_from_mm(p->mm);
		task_unlock(p);
	} else {
		/*
		 * All threads may have already detached their mm's, but the oom
		 * killer still needs to detect if they have already been oom
		 * killed to prevent needlessly killing additional tasks.
		 */
		rcu_read_lock();
		curr = mem_cgroup_from_task(task);
		if (curr)
			css_get(&curr->css);
		rcu_read_unlock();
	}
	if (!curr)
		return false;
	/*
	 * We should check use_hierarchy of "memcg" not "curr". Because checking
	 * use_hierarchy of "curr" here make this function true if hierarchy is
	 * enabled in "curr" and "curr" is a child of "memcg" in *cgroup*
	 * hierarchy(even if use_hierarchy is disabled in "memcg").
	 */
	ret = mem_cgroup_same_or_subtree(memcg, curr);
	css_put(&curr->css);
	return ret;
}

int mem_cgroup_inactive_anon_is_low(struct lruvec *lruvec)
{
	unsigned long inactive_ratio;
	unsigned long inactive;
	unsigned long active;
	unsigned long gb;

	inactive = mem_cgroup_get_lru_size(lruvec, LRU_INACTIVE_ANON);
	active = mem_cgroup_get_lru_size(lruvec, LRU_ACTIVE_ANON);

	gb = (inactive + active) >> (30 - PAGE_SHIFT);
	if (gb)
		inactive_ratio = int_sqrt(10 * gb);
	else
		inactive_ratio = 1;

	return inactive * inactive_ratio < active;
}

#define mem_cgroup_from_res_counter(counter, member)	\
	container_of(counter, struct mem_cgroup, member)

/**
 * mem_cgroup_margin - calculate chargeable space of a memory cgroup
 * @memcg: the memory cgroup
 *
 * Returns the maximum amount of memory @mem can be charged with, in
 * pages.
 */
static unsigned long mem_cgroup_margin(struct mem_cgroup *memcg)
{
	unsigned long long margin;

	margin = res_counter_margin(&memcg->res);
	if (do_swap_account)
		margin = min(margin, res_counter_margin(&memcg->memsw));
	return margin >> PAGE_SHIFT;
}

int mem_cgroup_swappiness(struct mem_cgroup *memcg)
{
	/* root ? */
	if (!css_parent(&memcg->css))
		return vm_swappiness;

	return memcg->swappiness;
}

/*
 * memcg->moving_account is used for checking possibility that some thread is
 * calling move_account(). When a thread on CPU-A starts moving pages under
 * a memcg, other threads should check memcg->moving_account under
 * rcu_read_lock(), like this:
 *
 *         CPU-A                                    CPU-B
 *                                              rcu_read_lock()
 *         memcg->moving_account+1              if (memcg->mocing_account)
 *                                                   take heavy locks.
 *         synchronize_rcu()                    update something.
 *                                              rcu_read_unlock()
 *         start move here.
 */

/* for quick checking without looking up memcg */
atomic_t memcg_moving __read_mostly;

static void mem_cgroup_start_move(struct mem_cgroup *memcg)
{
	atomic_inc(&memcg_moving);
	atomic_inc(&memcg->moving_account);
	synchronize_rcu();
}

static void mem_cgroup_end_move(struct mem_cgroup *memcg)
{
	/*
	 * Now, mem_cgroup_clear_mc() may call this function with NULL.
	 * We check NULL in callee rather than caller.
	 */
	if (memcg) {
		atomic_dec(&memcg_moving);
		atomic_dec(&memcg->moving_account);
	}
}

/*
 * 2 routines for checking "mem" is under move_account() or not.
 *
 * mem_cgroup_stolen() -  checking whether a cgroup is mc.from or not. This
 *			  is used for avoiding races in accounting.  If true,
 *			  pc->mem_cgroup may be overwritten.
 *
 * mem_cgroup_under_move() - checking a cgroup is mc.from or mc.to or
 *			  under hierarchy of moving cgroups. This is for
 *			  waiting at hith-memory prressure caused by "move".
 */

static bool mem_cgroup_stolen(struct mem_cgroup *memcg)
{
	VM_BUG_ON(!rcu_read_lock_held());
	return atomic_read(&memcg->moving_account) > 0;
}

static bool mem_cgroup_under_move(struct mem_cgroup *memcg)
{
	struct mem_cgroup *from;
	struct mem_cgroup *to;
	bool ret = false;
	/*
	 * Unlike task_move routines, we access mc.to, mc.from not under
	 * mutual exclusion by cgroup_mutex. Here, we take spinlock instead.
	 */
	spin_lock(&mc.lock);
	from = mc.from;
	to = mc.to;
	if (!from)
		goto unlock;

	ret = mem_cgroup_same_or_subtree(memcg, from)
		|| mem_cgroup_same_or_subtree(memcg, to);
unlock:
	spin_unlock(&mc.lock);
	return ret;
}

static bool mem_cgroup_wait_acct_move(struct mem_cgroup *memcg)
{
	if (mc.moving_task && current != mc.moving_task) {
		if (mem_cgroup_under_move(memcg)) {
			DEFINE_WAIT(wait);
			prepare_to_wait(&mc.waitq, &wait, TASK_INTERRUPTIBLE);
			/* moving charge context might have finished. */
			if (mc.moving_task)
				schedule();
			finish_wait(&mc.waitq, &wait);
			return true;
		}
	}
	return false;
}

/*
 * Take this lock when
 * - a code tries to modify page's memcg while it's USED.
 * - a code tries to modify page state accounting in a memcg.
 * see mem_cgroup_stolen(), too.
 */
static void move_lock_mem_cgroup(struct mem_cgroup *memcg,
				  unsigned long *flags)
{
	spin_lock_irqsave(&memcg->move_lock, *flags);
}

static void move_unlock_mem_cgroup(struct mem_cgroup *memcg,
				unsigned long *flags)
{
	spin_unlock_irqrestore(&memcg->move_lock, *flags);
}

#define K(x) ((x) << (PAGE_SHIFT-10))
/**
 * mem_cgroup_print_oom_info: Print OOM information relevant to memory controller.
 * @memcg: The memory cgroup that went over limit
 * @p: Task that is going to be killed
 *
 * NOTE: @memcg and @p's mem_cgroup can be different when hierarchy is
 * enabled
 */
void mem_cgroup_print_oom_info(struct mem_cgroup *memcg, struct task_struct *p)
{
	/*
	 * protects memcg_name and makes sure that parallel ooms do not
	 * interleave
	 */
<<<<<<< HEAD
	static DEFINE_SPINLOCK(oom_info_lock);
=======
	static DEFINE_MUTEX(oom_info_lock);
>>>>>>> e3703f8c
	struct cgroup *task_cgrp;
	struct cgroup *mem_cgrp;
	static char memcg_name[PATH_MAX];
	int ret;
	struct mem_cgroup *iter;
	unsigned int i;

	if (!p)
		return;

<<<<<<< HEAD
	spin_lock(&oom_info_lock);
=======
	mutex_lock(&oom_info_lock);
>>>>>>> e3703f8c
	rcu_read_lock();

	mem_cgrp = memcg->css.cgroup;
	task_cgrp = task_cgroup(p, mem_cgroup_subsys_id);

	ret = cgroup_path(task_cgrp, memcg_name, PATH_MAX);
	if (ret < 0) {
		/*
		 * Unfortunately, we are unable to convert to a useful name
		 * But we'll still print out the usage information
		 */
		rcu_read_unlock();
		goto done;
	}
	rcu_read_unlock();

	pr_info("Task in %s killed", memcg_name);

	rcu_read_lock();
	ret = cgroup_path(mem_cgrp, memcg_name, PATH_MAX);
	if (ret < 0) {
		rcu_read_unlock();
		goto done;
	}
	rcu_read_unlock();

	/*
	 * Continues from above, so we don't need an KERN_ level
	 */
	pr_cont(" as a result of limit of %s\n", memcg_name);
done:

	pr_info("memory: usage %llukB, limit %llukB, failcnt %llu\n",
		res_counter_read_u64(&memcg->res, RES_USAGE) >> 10,
		res_counter_read_u64(&memcg->res, RES_LIMIT) >> 10,
		res_counter_read_u64(&memcg->res, RES_FAILCNT));
	pr_info("memory+swap: usage %llukB, limit %llukB, failcnt %llu\n",
		res_counter_read_u64(&memcg->memsw, RES_USAGE) >> 10,
		res_counter_read_u64(&memcg->memsw, RES_LIMIT) >> 10,
		res_counter_read_u64(&memcg->memsw, RES_FAILCNT));
	pr_info("kmem: usage %llukB, limit %llukB, failcnt %llu\n",
		res_counter_read_u64(&memcg->kmem, RES_USAGE) >> 10,
		res_counter_read_u64(&memcg->kmem, RES_LIMIT) >> 10,
		res_counter_read_u64(&memcg->kmem, RES_FAILCNT));

	for_each_mem_cgroup_tree(iter, memcg) {
		pr_info("Memory cgroup stats");

		rcu_read_lock();
		ret = cgroup_path(iter->css.cgroup, memcg_name, PATH_MAX);
		if (!ret)
			pr_cont(" for %s", memcg_name);
		rcu_read_unlock();
		pr_cont(":");

		for (i = 0; i < MEM_CGROUP_STAT_NSTATS; i++) {
			if (i == MEM_CGROUP_STAT_SWAP && !do_swap_account)
				continue;
			pr_cont(" %s:%ldKB", mem_cgroup_stat_names[i],
				K(mem_cgroup_read_stat(iter, i)));
		}

		for (i = 0; i < NR_LRU_LISTS; i++)
			pr_cont(" %s:%luKB", mem_cgroup_lru_names[i],
				K(mem_cgroup_nr_lru_pages(iter, BIT(i))));

		pr_cont("\n");
	}
<<<<<<< HEAD
	spin_unlock(&oom_info_lock);
=======
	mutex_unlock(&oom_info_lock);
>>>>>>> e3703f8c
}

/*
 * This function returns the number of memcg under hierarchy tree. Returns
 * 1(self count) if no children.
 */
static int mem_cgroup_count_children(struct mem_cgroup *memcg)
{
	int num = 0;
	struct mem_cgroup *iter;

	for_each_mem_cgroup_tree(iter, memcg)
		num++;
	return num;
}

/*
 * Return the memory (and swap, if configured) limit for a memcg.
 */
static u64 mem_cgroup_get_limit(struct mem_cgroup *memcg)
{
	u64 limit;

	limit = res_counter_read_u64(&memcg->res, RES_LIMIT);

	/*
	 * Do not consider swap space if we cannot swap due to swappiness
	 */
	if (mem_cgroup_swappiness(memcg)) {
		u64 memsw;

		limit += total_swap_pages << PAGE_SHIFT;
		memsw = res_counter_read_u64(&memcg->memsw, RES_LIMIT);

		/*
		 * If memsw is finite and limits the amount of swap space
		 * available to this memcg, return that limit.
		 */
		limit = min(limit, memsw);
	}

	return limit;
}

static void mem_cgroup_out_of_memory(struct mem_cgroup *memcg, gfp_t gfp_mask,
				     int order)
{
	struct mem_cgroup *iter;
	unsigned long chosen_points = 0;
	unsigned long totalpages;
	unsigned int points = 0;
	struct task_struct *chosen = NULL;

	/*
	 * If current has a pending SIGKILL or is exiting, then automatically
	 * select it.  The goal is to allow it to allocate so that it may
	 * quickly exit and free its memory.
	 */
	if (fatal_signal_pending(current) || current->flags & PF_EXITING) {
		set_thread_flag(TIF_MEMDIE);
		return;
	}

	check_panic_on_oom(CONSTRAINT_MEMCG, gfp_mask, order, NULL);
	totalpages = mem_cgroup_get_limit(memcg) >> PAGE_SHIFT ? : 1;
	for_each_mem_cgroup_tree(iter, memcg) {
		struct css_task_iter it;
		struct task_struct *task;

		css_task_iter_start(&iter->css, &it);
		while ((task = css_task_iter_next(&it))) {
			switch (oom_scan_process_thread(task, totalpages, NULL,
							false)) {
			case OOM_SCAN_SELECT:
				if (chosen)
					put_task_struct(chosen);
				chosen = task;
				chosen_points = ULONG_MAX;
				get_task_struct(chosen);
				/* fall through */
			case OOM_SCAN_CONTINUE:
				continue;
			case OOM_SCAN_ABORT:
				css_task_iter_end(&it);
				mem_cgroup_iter_break(memcg, iter);
				if (chosen)
					put_task_struct(chosen);
				return;
			case OOM_SCAN_OK:
				break;
			};
			points = oom_badness(task, memcg, NULL, totalpages);
			if (!points || points < chosen_points)
				continue;
			/* Prefer thread group leaders for display purposes */
			if (points == chosen_points &&
			    thread_group_leader(chosen))
				continue;

			if (chosen)
				put_task_struct(chosen);
			chosen = task;
			chosen_points = points;
			get_task_struct(chosen);
		}
		css_task_iter_end(&it);
	}

	if (!chosen)
		return;
	points = chosen_points * 1000 / totalpages;
	oom_kill_process(chosen, gfp_mask, order, points, totalpages, memcg,
			 NULL, "Memory cgroup out of memory");
}

static unsigned long mem_cgroup_reclaim(struct mem_cgroup *memcg,
					gfp_t gfp_mask,
					unsigned long flags)
{
	unsigned long total = 0;
	bool noswap = false;
	int loop;

	if (flags & MEM_CGROUP_RECLAIM_NOSWAP)
		noswap = true;
	if (!(flags & MEM_CGROUP_RECLAIM_SHRINK) && memcg->memsw_is_minimum)
		noswap = true;

	for (loop = 0; loop < MEM_CGROUP_MAX_RECLAIM_LOOPS; loop++) {
		if (loop)
			drain_all_stock_async(memcg);
		total += try_to_free_mem_cgroup_pages(memcg, gfp_mask, noswap);
		/*
		 * Allow limit shrinkers, which are triggered directly
		 * by userspace, to catch signals and stop reclaim
		 * after minimal progress, regardless of the margin.
		 */
		if (total && (flags & MEM_CGROUP_RECLAIM_SHRINK))
			break;
		if (mem_cgroup_margin(memcg))
			break;
		/*
		 * If nothing was reclaimed after two attempts, there
		 * may be no reclaimable pages in this hierarchy.
		 */
		if (loop && !total)
			break;
	}
	return total;
}

/**
 * test_mem_cgroup_node_reclaimable
 * @memcg: the target memcg
 * @nid: the node ID to be checked.
 * @noswap : specify true here if the user wants flle only information.
 *
 * This function returns whether the specified memcg contains any
 * reclaimable pages on a node. Returns true if there are any reclaimable
 * pages in the node.
 */
static bool test_mem_cgroup_node_reclaimable(struct mem_cgroup *memcg,
		int nid, bool noswap)
{
	if (mem_cgroup_node_nr_lru_pages(memcg, nid, LRU_ALL_FILE))
		return true;
	if (noswap || !total_swap_pages)
		return false;
	if (mem_cgroup_node_nr_lru_pages(memcg, nid, LRU_ALL_ANON))
		return true;
	return false;

}
#if MAX_NUMNODES > 1

/*
 * Always updating the nodemask is not very good - even if we have an empty
 * list or the wrong list here, we can start from some node and traverse all
 * nodes based on the zonelist. So update the list loosely once per 10 secs.
 *
 */
static void mem_cgroup_may_update_nodemask(struct mem_cgroup *memcg)
{
	int nid;
	/*
	 * numainfo_events > 0 means there was at least NUMAINFO_EVENTS_TARGET
	 * pagein/pageout changes since the last update.
	 */
	if (!atomic_read(&memcg->numainfo_events))
		return;
	if (atomic_inc_return(&memcg->numainfo_updating) > 1)
		return;

	/* make a nodemask where this memcg uses memory from */
	memcg->scan_nodes = node_states[N_MEMORY];

	for_each_node_mask(nid, node_states[N_MEMORY]) {

		if (!test_mem_cgroup_node_reclaimable(memcg, nid, false))
			node_clear(nid, memcg->scan_nodes);
	}

	atomic_set(&memcg->numainfo_events, 0);
	atomic_set(&memcg->numainfo_updating, 0);
}

/*
 * Selecting a node where we start reclaim from. Because what we need is just
 * reducing usage counter, start from anywhere is O,K. Considering
 * memory reclaim from current node, there are pros. and cons.
 *
 * Freeing memory from current node means freeing memory from a node which
 * we'll use or we've used. So, it may make LRU bad. And if several threads
 * hit limits, it will see a contention on a node. But freeing from remote
 * node means more costs for memory reclaim because of memory latency.
 *
 * Now, we use round-robin. Better algorithm is welcomed.
 */
int mem_cgroup_select_victim_node(struct mem_cgroup *memcg)
{
	int node;

	mem_cgroup_may_update_nodemask(memcg);
	node = memcg->last_scanned_node;

	node = next_node(node, memcg->scan_nodes);
	if (node == MAX_NUMNODES)
		node = first_node(memcg->scan_nodes);
	/*
	 * We call this when we hit limit, not when pages are added to LRU.
	 * No LRU may hold pages because all pages are UNEVICTABLE or
	 * memcg is too small and all pages are not on LRU. In that case,
	 * we use curret node.
	 */
	if (unlikely(node == MAX_NUMNODES))
		node = numa_node_id();

	memcg->last_scanned_node = node;
	return node;
}

/*
 * Check all nodes whether it contains reclaimable pages or not.
 * For quick scan, we make use of scan_nodes. This will allow us to skip
 * unused nodes. But scan_nodes is lazily updated and may not cotain
 * enough new information. We need to do double check.
 */
static bool mem_cgroup_reclaimable(struct mem_cgroup *memcg, bool noswap)
{
	int nid;

	/*
	 * quick check...making use of scan_node.
	 * We can skip unused nodes.
	 */
	if (!nodes_empty(memcg->scan_nodes)) {
		for (nid = first_node(memcg->scan_nodes);
		     nid < MAX_NUMNODES;
		     nid = next_node(nid, memcg->scan_nodes)) {

			if (test_mem_cgroup_node_reclaimable(memcg, nid, noswap))
				return true;
		}
	}
	/*
	 * Check rest of nodes.
	 */
	for_each_node_state(nid, N_MEMORY) {
		if (node_isset(nid, memcg->scan_nodes))
			continue;
		if (test_mem_cgroup_node_reclaimable(memcg, nid, noswap))
			return true;
	}
	return false;
}

#else
int mem_cgroup_select_victim_node(struct mem_cgroup *memcg)
{
	return 0;
}

static bool mem_cgroup_reclaimable(struct mem_cgroup *memcg, bool noswap)
{
	return test_mem_cgroup_node_reclaimable(memcg, 0, noswap);
}
#endif

static int mem_cgroup_soft_reclaim(struct mem_cgroup *root_memcg,
				   struct zone *zone,
				   gfp_t gfp_mask,
				   unsigned long *total_scanned)
{
	struct mem_cgroup *victim = NULL;
	int total = 0;
	int loop = 0;
	unsigned long excess;
	unsigned long nr_scanned;
	struct mem_cgroup_reclaim_cookie reclaim = {
		.zone = zone,
		.priority = 0,
	};

	excess = res_counter_soft_limit_excess(&root_memcg->res) >> PAGE_SHIFT;

	while (1) {
		victim = mem_cgroup_iter(root_memcg, victim, &reclaim);
		if (!victim) {
			loop++;
			if (loop >= 2) {
				/*
				 * If we have not been able to reclaim
				 * anything, it might because there are
				 * no reclaimable pages under this hierarchy
				 */
				if (!total)
					break;
				/*
				 * We want to do more targeted reclaim.
				 * excess >> 2 is not to excessive so as to
				 * reclaim too much, nor too less that we keep
				 * coming back to reclaim from this cgroup
				 */
				if (total >= (excess >> 2) ||
					(loop > MEM_CGROUP_MAX_RECLAIM_LOOPS))
					break;
			}
			continue;
		}
		if (!mem_cgroup_reclaimable(victim, false))
			continue;
		total += mem_cgroup_shrink_node_zone(victim, gfp_mask, false,
						     zone, &nr_scanned);
		*total_scanned += nr_scanned;
		if (!res_counter_soft_limit_excess(&root_memcg->res))
			break;
	}
	mem_cgroup_iter_break(root_memcg, victim);
	return total;
}

#ifdef CONFIG_LOCKDEP
static struct lockdep_map memcg_oom_lock_dep_map = {
	.name = "memcg_oom_lock",
};
#endif

static DEFINE_SPINLOCK(memcg_oom_lock);

/*
 * Check OOM-Killer is already running under our hierarchy.
 * If someone is running, return false.
 */
static bool mem_cgroup_oom_trylock(struct mem_cgroup *memcg)
{
	struct mem_cgroup *iter, *failed = NULL;

	spin_lock(&memcg_oom_lock);

	for_each_mem_cgroup_tree(iter, memcg) {
		if (iter->oom_lock) {
			/*
			 * this subtree of our hierarchy is already locked
			 * so we cannot give a lock.
			 */
			failed = iter;
			mem_cgroup_iter_break(memcg, iter);
			break;
		} else
			iter->oom_lock = true;
	}

	if (failed) {
		/*
		 * OK, we failed to lock the whole subtree so we have
		 * to clean up what we set up to the failing subtree
		 */
		for_each_mem_cgroup_tree(iter, memcg) {
			if (iter == failed) {
				mem_cgroup_iter_break(memcg, iter);
				break;
			}
			iter->oom_lock = false;
		}
	} else
		mutex_acquire(&memcg_oom_lock_dep_map, 0, 1, _RET_IP_);

	spin_unlock(&memcg_oom_lock);

	return !failed;
}

static void mem_cgroup_oom_unlock(struct mem_cgroup *memcg)
{
	struct mem_cgroup *iter;

	spin_lock(&memcg_oom_lock);
	mutex_release(&memcg_oom_lock_dep_map, 1, _RET_IP_);
	for_each_mem_cgroup_tree(iter, memcg)
		iter->oom_lock = false;
	spin_unlock(&memcg_oom_lock);
}

static void mem_cgroup_mark_under_oom(struct mem_cgroup *memcg)
{
	struct mem_cgroup *iter;

	for_each_mem_cgroup_tree(iter, memcg)
		atomic_inc(&iter->under_oom);
}

static void mem_cgroup_unmark_under_oom(struct mem_cgroup *memcg)
{
	struct mem_cgroup *iter;

	/*
	 * When a new child is created while the hierarchy is under oom,
	 * mem_cgroup_oom_lock() may not be called. We have to use
	 * atomic_add_unless() here.
	 */
	for_each_mem_cgroup_tree(iter, memcg)
		atomic_add_unless(&iter->under_oom, -1, 0);
}

static DECLARE_WAIT_QUEUE_HEAD(memcg_oom_waitq);

struct oom_wait_info {
	struct mem_cgroup *memcg;
	wait_queue_t	wait;
};

static int memcg_oom_wake_function(wait_queue_t *wait,
	unsigned mode, int sync, void *arg)
{
	struct mem_cgroup *wake_memcg = (struct mem_cgroup *)arg;
	struct mem_cgroup *oom_wait_memcg;
	struct oom_wait_info *oom_wait_info;

	oom_wait_info = container_of(wait, struct oom_wait_info, wait);
	oom_wait_memcg = oom_wait_info->memcg;

	/*
	 * Both of oom_wait_info->memcg and wake_memcg are stable under us.
	 * Then we can use css_is_ancestor without taking care of RCU.
	 */
	if (!mem_cgroup_same_or_subtree(oom_wait_memcg, wake_memcg)
		&& !mem_cgroup_same_or_subtree(wake_memcg, oom_wait_memcg))
		return 0;
	return autoremove_wake_function(wait, mode, sync, arg);
}

static void memcg_wakeup_oom(struct mem_cgroup *memcg)
{
	atomic_inc(&memcg->oom_wakeups);
	/* for filtering, pass "memcg" as argument. */
	__wake_up(&memcg_oom_waitq, TASK_NORMAL, 0, memcg);
}

static void memcg_oom_recover(struct mem_cgroup *memcg)
{
	if (memcg && atomic_read(&memcg->under_oom))
		memcg_wakeup_oom(memcg);
}

static void mem_cgroup_oom(struct mem_cgroup *memcg, gfp_t mask, int order)
{
	if (!current->memcg_oom.may_oom)
		return;
	/*
	 * We are in the middle of the charge context here, so we
	 * don't want to block when potentially sitting on a callstack
	 * that holds all kinds of filesystem and mm locks.
	 *
	 * Also, the caller may handle a failed allocation gracefully
	 * (like optional page cache readahead) and so an OOM killer
	 * invocation might not even be necessary.
	 *
	 * That's why we don't do anything here except remember the
	 * OOM context and then deal with it at the end of the page
	 * fault when the stack is unwound, the locks are released,
	 * and when we know whether the fault was overall successful.
	 */
	css_get(&memcg->css);
	current->memcg_oom.memcg = memcg;
	current->memcg_oom.gfp_mask = mask;
	current->memcg_oom.order = order;
}

/**
 * mem_cgroup_oom_synchronize - complete memcg OOM handling
 * @handle: actually kill/wait or just clean up the OOM state
 *
 * This has to be called at the end of a page fault if the memcg OOM
 * handler was enabled.
 *
 * Memcg supports userspace OOM handling where failed allocations must
 * sleep on a waitqueue until the userspace task resolves the
 * situation.  Sleeping directly in the charge context with all kinds
 * of locks held is not a good idea, instead we remember an OOM state
 * in the task and mem_cgroup_oom_synchronize() has to be called at
 * the end of the page fault to complete the OOM handling.
 *
 * Returns %true if an ongoing memcg OOM situation was detected and
 * completed, %false otherwise.
 */
bool mem_cgroup_oom_synchronize(bool handle)
{
	struct mem_cgroup *memcg = current->memcg_oom.memcg;
	struct oom_wait_info owait;
	bool locked;

	/* OOM is global, do not handle */
	if (!memcg)
		return false;

	if (!handle)
		goto cleanup;

	owait.memcg = memcg;
	owait.wait.flags = 0;
	owait.wait.func = memcg_oom_wake_function;
	owait.wait.private = current;
	INIT_LIST_HEAD(&owait.wait.task_list);

	prepare_to_wait(&memcg_oom_waitq, &owait.wait, TASK_KILLABLE);
	mem_cgroup_mark_under_oom(memcg);

	locked = mem_cgroup_oom_trylock(memcg);

	if (locked)
		mem_cgroup_oom_notify(memcg);

	if (locked && !memcg->oom_kill_disable) {
		mem_cgroup_unmark_under_oom(memcg);
		finish_wait(&memcg_oom_waitq, &owait.wait);
		mem_cgroup_out_of_memory(memcg, current->memcg_oom.gfp_mask,
					 current->memcg_oom.order);
	} else {
		schedule();
		mem_cgroup_unmark_under_oom(memcg);
		finish_wait(&memcg_oom_waitq, &owait.wait);
	}

	if (locked) {
		mem_cgroup_oom_unlock(memcg);
		/*
		 * There is no guarantee that an OOM-lock contender
		 * sees the wakeups triggered by the OOM kill
		 * uncharges.  Wake any sleepers explicitely.
		 */
		memcg_oom_recover(memcg);
	}
cleanup:
	current->memcg_oom.memcg = NULL;
	css_put(&memcg->css);
	return true;
}

/*
 * Currently used to update mapped file statistics, but the routine can be
 * generalized to update other statistics as well.
 *
 * Notes: Race condition
 *
 * We usually use page_cgroup_lock() for accessing page_cgroup member but
 * it tends to be costly. But considering some conditions, we doesn't need
 * to do so _always_.
 *
 * Considering "charge", lock_page_cgroup() is not required because all
 * file-stat operations happen after a page is attached to radix-tree. There
 * are no race with "charge".
 *
 * Considering "uncharge", we know that memcg doesn't clear pc->mem_cgroup
 * at "uncharge" intentionally. So, we always see valid pc->mem_cgroup even
 * if there are race with "uncharge". Statistics itself is properly handled
 * by flags.
 *
 * Considering "move", this is an only case we see a race. To make the race
 * small, we check mm->moving_account and detect there are possibility of race
 * If there is, we take a lock.
 */

void __mem_cgroup_begin_update_page_stat(struct page *page,
				bool *locked, unsigned long *flags)
{
	struct mem_cgroup *memcg;
	struct page_cgroup *pc;

	pc = lookup_page_cgroup(page);
again:
	memcg = pc->mem_cgroup;
	if (unlikely(!memcg || !PageCgroupUsed(pc)))
		return;
	/*
	 * If this memory cgroup is not under account moving, we don't
	 * need to take move_lock_mem_cgroup(). Because we already hold
	 * rcu_read_lock(), any calls to move_account will be delayed until
	 * rcu_read_unlock() if mem_cgroup_stolen() == true.
	 */
	if (!mem_cgroup_stolen(memcg))
		return;

	move_lock_mem_cgroup(memcg, flags);
	if (memcg != pc->mem_cgroup || !PageCgroupUsed(pc)) {
		move_unlock_mem_cgroup(memcg, flags);
		goto again;
	}
	*locked = true;
}

void __mem_cgroup_end_update_page_stat(struct page *page, unsigned long *flags)
{
	struct page_cgroup *pc = lookup_page_cgroup(page);

	/*
	 * It's guaranteed that pc->mem_cgroup never changes while
	 * lock is held because a routine modifies pc->mem_cgroup
	 * should take move_lock_mem_cgroup().
	 */
	move_unlock_mem_cgroup(pc->mem_cgroup, flags);
}

void mem_cgroup_update_page_stat(struct page *page,
				 enum mem_cgroup_stat_index idx, int val)
{
	struct mem_cgroup *memcg;
	struct page_cgroup *pc = lookup_page_cgroup(page);
	unsigned long uninitialized_var(flags);

	if (mem_cgroup_disabled())
		return;

	VM_BUG_ON(!rcu_read_lock_held());
	memcg = pc->mem_cgroup;
	if (unlikely(!memcg || !PageCgroupUsed(pc)))
		return;

	this_cpu_add(memcg->stat->count[idx], val);
}

/*
 * size of first charge trial. "32" comes from vmscan.c's magic value.
 * TODO: maybe necessary to use big numbers in big irons.
 */
#define CHARGE_BATCH	32U
struct memcg_stock_pcp {
	struct mem_cgroup *cached; /* this never be root cgroup */
	unsigned int nr_pages;
	struct work_struct work;
	unsigned long flags;
#define FLUSHING_CACHED_CHARGE	0
};
static DEFINE_PER_CPU(struct memcg_stock_pcp, memcg_stock);
static DEFINE_MUTEX(percpu_charge_mutex);

/**
 * consume_stock: Try to consume stocked charge on this cpu.
 * @memcg: memcg to consume from.
 * @nr_pages: how many pages to charge.
 *
 * The charges will only happen if @memcg matches the current cpu's memcg
 * stock, and at least @nr_pages are available in that stock.  Failure to
 * service an allocation will refill the stock.
 *
 * returns true if successful, false otherwise.
 */
static bool consume_stock(struct mem_cgroup *memcg, unsigned int nr_pages)
{
	struct memcg_stock_pcp *stock;
	bool ret = true;

	if (nr_pages > CHARGE_BATCH)
		return false;

	stock = &get_cpu_var(memcg_stock);
	if (memcg == stock->cached && stock->nr_pages >= nr_pages)
		stock->nr_pages -= nr_pages;
	else /* need to call res_counter_charge */
		ret = false;
	put_cpu_var(memcg_stock);
	return ret;
}

/*
 * Returns stocks cached in percpu to res_counter and reset cached information.
 */
static void drain_stock(struct memcg_stock_pcp *stock)
{
	struct mem_cgroup *old = stock->cached;

	if (stock->nr_pages) {
		unsigned long bytes = stock->nr_pages * PAGE_SIZE;

		res_counter_uncharge(&old->res, bytes);
		if (do_swap_account)
			res_counter_uncharge(&old->memsw, bytes);
		stock->nr_pages = 0;
	}
	stock->cached = NULL;
}

/*
 * This must be called under preempt disabled or must be called by
 * a thread which is pinned to local cpu.
 */
static void drain_local_stock(struct work_struct *dummy)
{
	struct memcg_stock_pcp *stock = &__get_cpu_var(memcg_stock);
	drain_stock(stock);
	clear_bit(FLUSHING_CACHED_CHARGE, &stock->flags);
}

static void __init memcg_stock_init(void)
{
	int cpu;

	for_each_possible_cpu(cpu) {
		struct memcg_stock_pcp *stock =
					&per_cpu(memcg_stock, cpu);
		INIT_WORK(&stock->work, drain_local_stock);
	}
}

/*
 * Cache charges(val) which is from res_counter, to local per_cpu area.
 * This will be consumed by consume_stock() function, later.
 */
static void refill_stock(struct mem_cgroup *memcg, unsigned int nr_pages)
{
	struct memcg_stock_pcp *stock = &get_cpu_var(memcg_stock);

	if (stock->cached != memcg) { /* reset if necessary */
		drain_stock(stock);
		stock->cached = memcg;
	}
	stock->nr_pages += nr_pages;
	put_cpu_var(memcg_stock);
}

/*
 * Drains all per-CPU charge caches for given root_memcg resp. subtree
 * of the hierarchy under it. sync flag says whether we should block
 * until the work is done.
 */
static void drain_all_stock(struct mem_cgroup *root_memcg, bool sync)
{
	int cpu, curcpu;

	/* Notify other cpus that system-wide "drain" is running */
	get_online_cpus();
	curcpu = get_cpu();
	for_each_online_cpu(cpu) {
		struct memcg_stock_pcp *stock = &per_cpu(memcg_stock, cpu);
		struct mem_cgroup *memcg;

		memcg = stock->cached;
		if (!memcg || !stock->nr_pages)
			continue;
		if (!mem_cgroup_same_or_subtree(root_memcg, memcg))
			continue;
		if (!test_and_set_bit(FLUSHING_CACHED_CHARGE, &stock->flags)) {
			if (cpu == curcpu)
				drain_local_stock(&stock->work);
			else
				schedule_work_on(cpu, &stock->work);
		}
	}
	put_cpu();

	if (!sync)
		goto out;

	for_each_online_cpu(cpu) {
		struct memcg_stock_pcp *stock = &per_cpu(memcg_stock, cpu);
		if (test_bit(FLUSHING_CACHED_CHARGE, &stock->flags))
			flush_work(&stock->work);
	}
out:
	put_online_cpus();
}

/*
 * Tries to drain stocked charges in other cpus. This function is asynchronous
 * and just put a work per cpu for draining localy on each cpu. Caller can
 * expects some charges will be back to res_counter later but cannot wait for
 * it.
 */
static void drain_all_stock_async(struct mem_cgroup *root_memcg)
{
	/*
	 * If someone calls draining, avoid adding more kworker runs.
	 */
	if (!mutex_trylock(&percpu_charge_mutex))
		return;
	drain_all_stock(root_memcg, false);
	mutex_unlock(&percpu_charge_mutex);
}

/* This is a synchronous drain interface. */
static void drain_all_stock_sync(struct mem_cgroup *root_memcg)
{
	/* called when force_empty is called */
	mutex_lock(&percpu_charge_mutex);
	drain_all_stock(root_memcg, true);
	mutex_unlock(&percpu_charge_mutex);
}

/*
 * This function drains percpu counter value from DEAD cpu and
 * move it to local cpu. Note that this function can be preempted.
 */
static void mem_cgroup_drain_pcp_counter(struct mem_cgroup *memcg, int cpu)
{
	int i;

	spin_lock(&memcg->pcp_counter_lock);
	for (i = 0; i < MEM_CGROUP_STAT_NSTATS; i++) {
		long x = per_cpu(memcg->stat->count[i], cpu);

		per_cpu(memcg->stat->count[i], cpu) = 0;
		memcg->nocpu_base.count[i] += x;
	}
	for (i = 0; i < MEM_CGROUP_EVENTS_NSTATS; i++) {
		unsigned long x = per_cpu(memcg->stat->events[i], cpu);

		per_cpu(memcg->stat->events[i], cpu) = 0;
		memcg->nocpu_base.events[i] += x;
	}
	spin_unlock(&memcg->pcp_counter_lock);
}

static int memcg_cpu_hotplug_callback(struct notifier_block *nb,
					unsigned long action,
					void *hcpu)
{
	int cpu = (unsigned long)hcpu;
	struct memcg_stock_pcp *stock;
	struct mem_cgroup *iter;

	if (action == CPU_ONLINE)
		return NOTIFY_OK;

	if (action != CPU_DEAD && action != CPU_DEAD_FROZEN)
		return NOTIFY_OK;

	for_each_mem_cgroup(iter)
		mem_cgroup_drain_pcp_counter(iter, cpu);

	stock = &per_cpu(memcg_stock, cpu);
	drain_stock(stock);
	return NOTIFY_OK;
}


/* See __mem_cgroup_try_charge() for details */
enum {
	CHARGE_OK,		/* success */
	CHARGE_RETRY,		/* need to retry but retry is not bad */
	CHARGE_NOMEM,		/* we can't do more. return -ENOMEM */
	CHARGE_WOULDBLOCK,	/* GFP_WAIT wasn't set and no enough res. */
};

static int mem_cgroup_do_charge(struct mem_cgroup *memcg, gfp_t gfp_mask,
				unsigned int nr_pages, unsigned int min_pages,
				bool invoke_oom)
{
	unsigned long csize = nr_pages * PAGE_SIZE;
	struct mem_cgroup *mem_over_limit;
	struct res_counter *fail_res;
	unsigned long flags = 0;
	int ret;

	ret = res_counter_charge(&memcg->res, csize, &fail_res);

	if (likely(!ret)) {
		if (!do_swap_account)
			return CHARGE_OK;
		ret = res_counter_charge(&memcg->memsw, csize, &fail_res);
		if (likely(!ret))
			return CHARGE_OK;

		res_counter_uncharge(&memcg->res, csize);
		mem_over_limit = mem_cgroup_from_res_counter(fail_res, memsw);
		flags |= MEM_CGROUP_RECLAIM_NOSWAP;
	} else
		mem_over_limit = mem_cgroup_from_res_counter(fail_res, res);
	/*
	 * Never reclaim on behalf of optional batching, retry with a
	 * single page instead.
	 */
	if (nr_pages > min_pages)
		return CHARGE_RETRY;

	if (!(gfp_mask & __GFP_WAIT))
		return CHARGE_WOULDBLOCK;

	if (gfp_mask & __GFP_NORETRY)
		return CHARGE_NOMEM;

	ret = mem_cgroup_reclaim(mem_over_limit, gfp_mask, flags);
	if (mem_cgroup_margin(mem_over_limit) >= nr_pages)
		return CHARGE_RETRY;
	/*
	 * Even though the limit is exceeded at this point, reclaim
	 * may have been able to free some pages.  Retry the charge
	 * before killing the task.
	 *
	 * Only for regular pages, though: huge pages are rather
	 * unlikely to succeed so close to the limit, and we fall back
	 * to regular pages anyway in case of failure.
	 */
	if (nr_pages <= (1 << PAGE_ALLOC_COSTLY_ORDER) && ret)
		return CHARGE_RETRY;

	/*
	 * At task move, charge accounts can be doubly counted. So, it's
	 * better to wait until the end of task_move if something is going on.
	 */
	if (mem_cgroup_wait_acct_move(mem_over_limit))
		return CHARGE_RETRY;

	if (invoke_oom)
		mem_cgroup_oom(mem_over_limit, gfp_mask, get_order(csize));

	return CHARGE_NOMEM;
}

/*
 * __mem_cgroup_try_charge() does
 * 1. detect memcg to be charged against from passed *mm and *ptr,
 * 2. update res_counter
 * 3. call memory reclaim if necessary.
 *
 * In some special case, if the task is fatal, fatal_signal_pending() or
 * has TIF_MEMDIE, this function returns -EINTR while writing root_mem_cgroup
 * to *ptr. There are two reasons for this. 1: fatal threads should quit as soon
 * as possible without any hazards. 2: all pages should have a valid
 * pc->mem_cgroup. If mm is NULL and the caller doesn't pass a valid memcg
 * pointer, that is treated as a charge to root_mem_cgroup.
 *
 * So __mem_cgroup_try_charge() will return
 *  0       ...  on success, filling *ptr with a valid memcg pointer.
 *  -ENOMEM ...  charge failure because of resource limits.
 *  -EINTR  ...  if thread is fatal. *ptr is filled with root_mem_cgroup.
 *
 * Unlike the exported interface, an "oom" parameter is added. if oom==true,
 * the oom-killer can be invoked.
 */
static int __mem_cgroup_try_charge(struct mm_struct *mm,
				   gfp_t gfp_mask,
				   unsigned int nr_pages,
				   struct mem_cgroup **ptr,
				   bool oom)
{
	unsigned int batch = max(CHARGE_BATCH, nr_pages);
	int nr_oom_retries = MEM_CGROUP_RECLAIM_RETRIES;
	struct mem_cgroup *memcg = NULL;
	int ret;

	/*
	 * Unlike gloval-vm's OOM-kill, we're not in memory shortage
	 * in system level. So, allow to go ahead dying process in addition to
	 * MEMDIE process.
	 */
	if (unlikely(test_thread_flag(TIF_MEMDIE)
		     || fatal_signal_pending(current)))
		goto bypass;

	if (unlikely(task_in_memcg_oom(current)))
		goto nomem;

	if (gfp_mask & __GFP_NOFAIL)
		oom = false;

	/*
	 * We always charge the cgroup the mm_struct belongs to.
	 * The mm_struct's mem_cgroup changes on task migration if the
	 * thread group leader migrates. It's possible that mm is not
	 * set, if so charge the root memcg (happens for pagecache usage).
	 */
	if (!*ptr && !mm)
		*ptr = root_mem_cgroup;
again:
	if (*ptr) { /* css should be a valid one */
		memcg = *ptr;
		if (mem_cgroup_is_root(memcg))
			goto done;
		if (consume_stock(memcg, nr_pages))
			goto done;
		css_get(&memcg->css);
	} else {
		struct task_struct *p;

		rcu_read_lock();
		p = rcu_dereference(mm->owner);
		/*
		 * Because we don't have task_lock(), "p" can exit.
		 * In that case, "memcg" can point to root or p can be NULL with
		 * race with swapoff. Then, we have small risk of mis-accouning.
		 * But such kind of mis-account by race always happens because
		 * we don't have cgroup_mutex(). It's overkill and we allo that
		 * small race, here.
		 * (*) swapoff at el will charge against mm-struct not against
		 * task-struct. So, mm->owner can be NULL.
		 */
		memcg = mem_cgroup_from_task(p);
		if (!memcg)
			memcg = root_mem_cgroup;
		if (mem_cgroup_is_root(memcg)) {
			rcu_read_unlock();
			goto done;
		}
		if (consume_stock(memcg, nr_pages)) {
			/*
			 * It seems dagerous to access memcg without css_get().
			 * But considering how consume_stok works, it's not
			 * necessary. If consume_stock success, some charges
			 * from this memcg are cached on this cpu. So, we
			 * don't need to call css_get()/css_tryget() before
			 * calling consume_stock().
			 */
			rcu_read_unlock();
			goto done;
		}
		/* after here, we may be blocked. we need to get refcnt */
		if (!css_tryget(&memcg->css)) {
			rcu_read_unlock();
			goto again;
		}
		rcu_read_unlock();
	}

	do {
		bool invoke_oom = oom && !nr_oom_retries;

		/* If killed, bypass charge */
		if (fatal_signal_pending(current)) {
			css_put(&memcg->css);
			goto bypass;
		}

		ret = mem_cgroup_do_charge(memcg, gfp_mask, batch,
					   nr_pages, invoke_oom);
		switch (ret) {
		case CHARGE_OK:
			break;
		case CHARGE_RETRY: /* not in OOM situation but retry */
			batch = nr_pages;
			css_put(&memcg->css);
			memcg = NULL;
			goto again;
		case CHARGE_WOULDBLOCK: /* !__GFP_WAIT */
			css_put(&memcg->css);
			goto nomem;
		case CHARGE_NOMEM: /* OOM routine works */
			if (!oom || invoke_oom) {
				css_put(&memcg->css);
				goto nomem;
			}
			nr_oom_retries--;
			break;
		}
	} while (ret != CHARGE_OK);

	if (batch > nr_pages)
		refill_stock(memcg, batch - nr_pages);
	css_put(&memcg->css);
done:
	*ptr = memcg;
	return 0;
nomem:
	if (!(gfp_mask & __GFP_NOFAIL)) {
		*ptr = NULL;
		return -ENOMEM;
	}
bypass:
	*ptr = root_mem_cgroup;
	return -EINTR;
}

/*
 * Somemtimes we have to undo a charge we got by try_charge().
 * This function is for that and do uncharge, put css's refcnt.
 * gotten by try_charge().
 */
static void __mem_cgroup_cancel_charge(struct mem_cgroup *memcg,
				       unsigned int nr_pages)
{
	if (!mem_cgroup_is_root(memcg)) {
		unsigned long bytes = nr_pages * PAGE_SIZE;

		res_counter_uncharge(&memcg->res, bytes);
		if (do_swap_account)
			res_counter_uncharge(&memcg->memsw, bytes);
	}
}

/*
 * Cancel chrages in this cgroup....doesn't propagate to parent cgroup.
 * This is useful when moving usage to parent cgroup.
 */
static void __mem_cgroup_cancel_local_charge(struct mem_cgroup *memcg,
					unsigned int nr_pages)
{
	unsigned long bytes = nr_pages * PAGE_SIZE;

	if (mem_cgroup_is_root(memcg))
		return;

	res_counter_uncharge_until(&memcg->res, memcg->res.parent, bytes);
	if (do_swap_account)
		res_counter_uncharge_until(&memcg->memsw,
						memcg->memsw.parent, bytes);
}

/*
 * A helper function to get mem_cgroup from ID. must be called under
 * rcu_read_lock().  The caller is responsible for calling css_tryget if
 * the mem_cgroup is used for charging. (dropping refcnt from swap can be
 * called against removed memcg.)
 */
static struct mem_cgroup *mem_cgroup_lookup(unsigned short id)
{
	/* ID 0 is unused ID */
	if (!id)
		return NULL;
	return mem_cgroup_from_id(id);
}

struct mem_cgroup *try_get_mem_cgroup_from_page(struct page *page)
{
	struct mem_cgroup *memcg = NULL;
	struct page_cgroup *pc;
	unsigned short id;
	swp_entry_t ent;

	VM_BUG_ON_PAGE(!PageLocked(page), page);

	pc = lookup_page_cgroup(page);
	lock_page_cgroup(pc);
	if (PageCgroupUsed(pc)) {
		memcg = pc->mem_cgroup;
		if (memcg && !css_tryget(&memcg->css))
			memcg = NULL;
	} else if (PageSwapCache(page)) {
		ent.val = page_private(page);
		id = lookup_swap_cgroup_id(ent);
		rcu_read_lock();
		memcg = mem_cgroup_lookup(id);
		if (memcg && !css_tryget(&memcg->css))
			memcg = NULL;
		rcu_read_unlock();
	}
	unlock_page_cgroup(pc);
	return memcg;
}

static void __mem_cgroup_commit_charge(struct mem_cgroup *memcg,
				       struct page *page,
				       unsigned int nr_pages,
				       enum charge_type ctype,
				       bool lrucare)
{
	struct page_cgroup *pc = lookup_page_cgroup(page);
	struct zone *uninitialized_var(zone);
	struct lruvec *lruvec;
	bool was_on_lru = false;
	bool anon;

	lock_page_cgroup(pc);
	VM_BUG_ON_PAGE(PageCgroupUsed(pc), page);
	/*
	 * we don't need page_cgroup_lock about tail pages, becase they are not
	 * accessed by any other context at this point.
	 */

	/*
	 * In some cases, SwapCache and FUSE(splice_buf->radixtree), the page
	 * may already be on some other mem_cgroup's LRU.  Take care of it.
	 */
	if (lrucare) {
		zone = page_zone(page);
		spin_lock_irq(&zone->lru_lock);
		if (PageLRU(page)) {
			lruvec = mem_cgroup_zone_lruvec(zone, pc->mem_cgroup);
			ClearPageLRU(page);
			del_page_from_lru_list(page, lruvec, page_lru(page));
			was_on_lru = true;
		}
	}

	pc->mem_cgroup = memcg;
	/*
	 * We access a page_cgroup asynchronously without lock_page_cgroup().
	 * Especially when a page_cgroup is taken from a page, pc->mem_cgroup
	 * is accessed after testing USED bit. To make pc->mem_cgroup visible
	 * before USED bit, we need memory barrier here.
	 * See mem_cgroup_add_lru_list(), etc.
	 */
	smp_wmb();
	SetPageCgroupUsed(pc);

	if (lrucare) {
		if (was_on_lru) {
			lruvec = mem_cgroup_zone_lruvec(zone, pc->mem_cgroup);
			VM_BUG_ON_PAGE(PageLRU(page), page);
			SetPageLRU(page);
			add_page_to_lru_list(page, lruvec, page_lru(page));
		}
		spin_unlock_irq(&zone->lru_lock);
	}

	if (ctype == MEM_CGROUP_CHARGE_TYPE_ANON)
		anon = true;
	else
		anon = false;

	mem_cgroup_charge_statistics(memcg, page, anon, nr_pages);
	unlock_page_cgroup(pc);

	/*
	 * "charge_statistics" updated event counter. Then, check it.
	 * Insert ancestor (and ancestor's ancestors), to softlimit RB-tree.
	 * if they exceeds softlimit.
	 */
	memcg_check_events(memcg, page);
}

static DEFINE_MUTEX(set_limit_mutex);

#ifdef CONFIG_MEMCG_KMEM
static DEFINE_MUTEX(activate_kmem_mutex);

static inline bool memcg_can_account_kmem(struct mem_cgroup *memcg)
{
	return !mem_cgroup_disabled() && !mem_cgroup_is_root(memcg) &&
		memcg_kmem_is_active(memcg);
}

/*
 * This is a bit cumbersome, but it is rarely used and avoids a backpointer
 * in the memcg_cache_params struct.
 */
static struct kmem_cache *memcg_params_to_cache(struct memcg_cache_params *p)
{
	struct kmem_cache *cachep;

	VM_BUG_ON(p->is_root_cache);
	cachep = p->root_cache;
	return cache_from_memcg_idx(cachep, memcg_cache_id(p->memcg));
}

#ifdef CONFIG_SLABINFO
static int mem_cgroup_slabinfo_read(struct seq_file *m, void *v)
{
	struct mem_cgroup *memcg = mem_cgroup_from_css(seq_css(m));
	struct memcg_cache_params *params;

	if (!memcg_can_account_kmem(memcg))
		return -EIO;

	print_slabinfo_header(m);

	mutex_lock(&memcg->slab_caches_mutex);
	list_for_each_entry(params, &memcg->memcg_slab_caches, list)
		cache_show(memcg_params_to_cache(params), m);
	mutex_unlock(&memcg->slab_caches_mutex);

	return 0;
}
#endif

static int memcg_charge_kmem(struct mem_cgroup *memcg, gfp_t gfp, u64 size)
{
	struct res_counter *fail_res;
	struct mem_cgroup *_memcg;
	int ret = 0;

	ret = res_counter_charge(&memcg->kmem, size, &fail_res);
	if (ret)
		return ret;

	_memcg = memcg;
	ret = __mem_cgroup_try_charge(NULL, gfp, size >> PAGE_SHIFT,
				      &_memcg, oom_gfp_allowed(gfp));

	if (ret == -EINTR)  {
		/*
		 * __mem_cgroup_try_charge() chosed to bypass to root due to
		 * OOM kill or fatal signal.  Since our only options are to
		 * either fail the allocation or charge it to this cgroup, do
		 * it as a temporary condition. But we can't fail. From a
		 * kmem/slab perspective, the cache has already been selected,
		 * by mem_cgroup_kmem_get_cache(), so it is too late to change
		 * our minds.
		 *
		 * This condition will only trigger if the task entered
		 * memcg_charge_kmem in a sane state, but was OOM-killed during
		 * __mem_cgroup_try_charge() above. Tasks that were already
		 * dying when the allocation triggers should have been already
		 * directed to the root cgroup in memcontrol.h
		 */
		res_counter_charge_nofail(&memcg->res, size, &fail_res);
		if (do_swap_account)
			res_counter_charge_nofail(&memcg->memsw, size,
						  &fail_res);
		ret = 0;
	} else if (ret)
		res_counter_uncharge(&memcg->kmem, size);

	return ret;
}

static void memcg_uncharge_kmem(struct mem_cgroup *memcg, u64 size)
{
	res_counter_uncharge(&memcg->res, size);
	if (do_swap_account)
		res_counter_uncharge(&memcg->memsw, size);

	/* Not down to 0 */
	if (res_counter_uncharge(&memcg->kmem, size))
		return;

	/*
	 * Releases a reference taken in kmem_cgroup_css_offline in case
	 * this last uncharge is racing with the offlining code or it is
	 * outliving the memcg existence.
	 *
	 * The memory barrier imposed by test&clear is paired with the
	 * explicit one in memcg_kmem_mark_dead().
	 */
	if (memcg_kmem_test_and_clear_dead(memcg))
		css_put(&memcg->css);
}

/*
 * helper for acessing a memcg's index. It will be used as an index in the
 * child cache array in kmem_cache, and also to derive its name. This function
 * will return -1 when this is not a kmem-limited memcg.
 */
int memcg_cache_id(struct mem_cgroup *memcg)
{
	return memcg ? memcg->kmemcg_id : -1;
}

static size_t memcg_caches_array_size(int num_groups)
{
	ssize_t size;
	if (num_groups <= 0)
		return 0;

	size = 2 * num_groups;
	if (size < MEMCG_CACHES_MIN_SIZE)
		size = MEMCG_CACHES_MIN_SIZE;
	else if (size > MEMCG_CACHES_MAX_SIZE)
		size = MEMCG_CACHES_MAX_SIZE;

	return size;
}

/*
 * We should update the current array size iff all caches updates succeed. This
 * can only be done from the slab side. The slab mutex needs to be held when
 * calling this.
 */
void memcg_update_array_size(int num)
{
	if (num > memcg_limited_groups_array_size)
		memcg_limited_groups_array_size = memcg_caches_array_size(num);
}

static void kmem_cache_destroy_work_func(struct work_struct *w);

int memcg_update_cache_size(struct kmem_cache *s, int num_groups)
{
	struct memcg_cache_params *cur_params = s->memcg_params;

	VM_BUG_ON(!is_root_cache(s));

	if (num_groups > memcg_limited_groups_array_size) {
		int i;
		struct memcg_cache_params *new_params;
		ssize_t size = memcg_caches_array_size(num_groups);

		size *= sizeof(void *);
		size += offsetof(struct memcg_cache_params, memcg_caches);

		new_params = kzalloc(size, GFP_KERNEL);
		if (!new_params)
			return -ENOMEM;

		new_params->is_root_cache = true;

		/*
		 * There is the chance it will be bigger than
		 * memcg_limited_groups_array_size, if we failed an allocation
		 * in a cache, in which case all caches updated before it, will
		 * have a bigger array.
		 *
		 * But if that is the case, the data after
		 * memcg_limited_groups_array_size is certainly unused
		 */
		for (i = 0; i < memcg_limited_groups_array_size; i++) {
			if (!cur_params->memcg_caches[i])
				continue;
			new_params->memcg_caches[i] =
						cur_params->memcg_caches[i];
		}

		/*
		 * Ideally, we would wait until all caches succeed, and only
		 * then free the old one. But this is not worth the extra
		 * pointer per-cache we'd have to have for this.
		 *
		 * It is not a big deal if some caches are left with a size
		 * bigger than the others. And all updates will reset this
		 * anyway.
		 */
		rcu_assign_pointer(s->memcg_params, new_params);
		if (cur_params)
			kfree_rcu(cur_params, rcu_head);
	}
	return 0;
}

int memcg_alloc_cache_params(struct mem_cgroup *memcg, struct kmem_cache *s,
			     struct kmem_cache *root_cache)
{
	size_t size;

	if (!memcg_kmem_enabled())
		return 0;

	if (!memcg) {
		size = offsetof(struct memcg_cache_params, memcg_caches);
		size += memcg_limited_groups_array_size * sizeof(void *);
	} else
		size = sizeof(struct memcg_cache_params);

	s->memcg_params = kzalloc(size, GFP_KERNEL);
	if (!s->memcg_params)
		return -ENOMEM;

	if (memcg) {
		s->memcg_params->memcg = memcg;
		s->memcg_params->root_cache = root_cache;
		INIT_WORK(&s->memcg_params->destroy,
				kmem_cache_destroy_work_func);
	} else
		s->memcg_params->is_root_cache = true;

	return 0;
}

void memcg_free_cache_params(struct kmem_cache *s)
{
	kfree(s->memcg_params);
}

void memcg_register_cache(struct kmem_cache *s)
{
	struct kmem_cache *root;
	struct mem_cgroup *memcg;
	int id;

	if (is_root_cache(s))
		return;

	/*
	 * Holding the slab_mutex assures nobody will touch the memcg_caches
	 * array while we are modifying it.
	 */
	lockdep_assert_held(&slab_mutex);

	root = s->memcg_params->root_cache;
	memcg = s->memcg_params->memcg;
	id = memcg_cache_id(memcg);

	css_get(&memcg->css);


	/*
	 * Since readers won't lock (see cache_from_memcg_idx()), we need a
	 * barrier here to ensure nobody will see the kmem_cache partially
	 * initialized.
	 */
	smp_wmb();

	/*
	 * Initialize the pointer to this cache in its parent's memcg_params
	 * before adding it to the memcg_slab_caches list, otherwise we can
	 * fail to convert memcg_params_to_cache() while traversing the list.
	 */
	VM_BUG_ON(root->memcg_params->memcg_caches[id]);
	root->memcg_params->memcg_caches[id] = s;

	mutex_lock(&memcg->slab_caches_mutex);
	list_add(&s->memcg_params->list, &memcg->memcg_slab_caches);
	mutex_unlock(&memcg->slab_caches_mutex);
}

void memcg_unregister_cache(struct kmem_cache *s)
{
	struct kmem_cache *root;
	struct mem_cgroup *memcg;
	int id;

	if (is_root_cache(s))
		return;

	/*
	 * Holding the slab_mutex assures nobody will touch the memcg_caches
	 * array while we are modifying it.
	 */
	lockdep_assert_held(&slab_mutex);

	root = s->memcg_params->root_cache;
	memcg = s->memcg_params->memcg;
	id = memcg_cache_id(memcg);

	mutex_lock(&memcg->slab_caches_mutex);
	list_del(&s->memcg_params->list);
	mutex_unlock(&memcg->slab_caches_mutex);

	/*
	 * Clear the pointer to this cache in its parent's memcg_params only
	 * after removing it from the memcg_slab_caches list, otherwise we can
	 * fail to convert memcg_params_to_cache() while traversing the list.
	 */
	VM_BUG_ON(!root->memcg_params->memcg_caches[id]);
	root->memcg_params->memcg_caches[id] = NULL;

	css_put(&memcg->css);
}

/*
 * During the creation a new cache, we need to disable our accounting mechanism
 * altogether. This is true even if we are not creating, but rather just
 * enqueing new caches to be created.
 *
 * This is because that process will trigger allocations; some visible, like
 * explicit kmallocs to auxiliary data structures, name strings and internal
 * cache structures; some well concealed, like INIT_WORK() that can allocate
 * objects during debug.
 *
 * If any allocation happens during memcg_kmem_get_cache, we will recurse back
 * to it. This may not be a bounded recursion: since the first cache creation
 * failed to complete (waiting on the allocation), we'll just try to create the
 * cache again, failing at the same point.
 *
 * memcg_kmem_get_cache is prepared to abort after seeing a positive count of
 * memcg_kmem_skip_account. So we enclose anything that might allocate memory
 * inside the following two functions.
 */
static inline void memcg_stop_kmem_account(void)
{
	VM_BUG_ON(!current->mm);
	current->memcg_kmem_skip_account++;
}

static inline void memcg_resume_kmem_account(void)
{
	VM_BUG_ON(!current->mm);
	current->memcg_kmem_skip_account--;
}

static void kmem_cache_destroy_work_func(struct work_struct *w)
{
	struct kmem_cache *cachep;
	struct memcg_cache_params *p;

	p = container_of(w, struct memcg_cache_params, destroy);

	cachep = memcg_params_to_cache(p);

	/*
	 * If we get down to 0 after shrink, we could delete right away.
	 * However, memcg_release_pages() already puts us back in the workqueue
	 * in that case. If we proceed deleting, we'll get a dangling
	 * reference, and removing the object from the workqueue in that case
	 * is unnecessary complication. We are not a fast path.
	 *
	 * Note that this case is fundamentally different from racing with
	 * shrink_slab(): if memcg_cgroup_destroy_cache() is called in
	 * kmem_cache_shrink, not only we would be reinserting a dead cache
	 * into the queue, but doing so from inside the worker racing to
	 * destroy it.
	 *
	 * So if we aren't down to zero, we'll just schedule a worker and try
	 * again
	 */
	if (atomic_read(&cachep->memcg_params->nr_pages) != 0)
		kmem_cache_shrink(cachep);
	else
		kmem_cache_destroy(cachep);
}

void mem_cgroup_destroy_cache(struct kmem_cache *cachep)
{
	if (!cachep->memcg_params->dead)
		return;

	/*
	 * There are many ways in which we can get here.
	 *
	 * We can get to a memory-pressure situation while the delayed work is
	 * still pending to run. The vmscan shrinkers can then release all
	 * cache memory and get us to destruction. If this is the case, we'll
	 * be executed twice, which is a bug (the second time will execute over
	 * bogus data). In this case, cancelling the work should be fine.
	 *
	 * But we can also get here from the worker itself, if
	 * kmem_cache_shrink is enough to shake all the remaining objects and
	 * get the page count to 0. In this case, we'll deadlock if we try to
	 * cancel the work (the worker runs with an internal lock held, which
	 * is the same lock we would hold for cancel_work_sync().)
	 *
	 * Since we can't possibly know who got us here, just refrain from
	 * running if there is already work pending
	 */
	if (work_pending(&cachep->memcg_params->destroy))
		return;
	/*
	 * We have to defer the actual destroying to a workqueue, because
	 * we might currently be in a context that cannot sleep.
	 */
	schedule_work(&cachep->memcg_params->destroy);
}

static struct kmem_cache *memcg_create_kmem_cache(struct mem_cgroup *memcg,
						  struct kmem_cache *s)
{
	struct kmem_cache *new = NULL;
	static char *tmp_name = NULL;
	static DEFINE_MUTEX(mutex);	/* protects tmp_name */

	BUG_ON(!memcg_can_account_kmem(memcg));

	mutex_lock(&mutex);
	/*
	 * kmem_cache_create_memcg duplicates the given name and
	 * cgroup_name for this name requires RCU context.
	 * This static temporary buffer is used to prevent from
	 * pointless shortliving allocation.
	 */
	if (!tmp_name) {
		tmp_name = kmalloc(PATH_MAX, GFP_KERNEL);
		if (!tmp_name)
			goto out;
	}

	rcu_read_lock();
	snprintf(tmp_name, PATH_MAX, "%s(%d:%s)", s->name,
			 memcg_cache_id(memcg), cgroup_name(memcg->css.cgroup));
	rcu_read_unlock();

	new = kmem_cache_create_memcg(memcg, tmp_name, s->object_size, s->align,
				      (s->flags & ~SLAB_PANIC), s->ctor, s);
	if (new)
		new->allocflags |= __GFP_KMEMCG;
	else
		new = s;
out:
	mutex_unlock(&mutex);
	return new;
}

void kmem_cache_destroy_memcg_children(struct kmem_cache *s)
{
	struct kmem_cache *c;
	int i;

	if (!s->memcg_params)
		return;
	if (!s->memcg_params->is_root_cache)
		return;

	/*
	 * If the cache is being destroyed, we trust that there is no one else
	 * requesting objects from it. Even if there are, the sanity checks in
	 * kmem_cache_destroy should caught this ill-case.
	 *
	 * Still, we don't want anyone else freeing memcg_caches under our
	 * noses, which can happen if a new memcg comes to life. As usual,
	 * we'll take the activate_kmem_mutex to protect ourselves against
	 * this.
	 */
	mutex_lock(&activate_kmem_mutex);
	for_each_memcg_cache_index(i) {
		c = cache_from_memcg_idx(s, i);
		if (!c)
			continue;

		/*
		 * We will now manually delete the caches, so to avoid races
		 * we need to cancel all pending destruction workers and
		 * proceed with destruction ourselves.
		 *
		 * kmem_cache_destroy() will call kmem_cache_shrink internally,
		 * and that could spawn the workers again: it is likely that
		 * the cache still have active pages until this very moment.
		 * This would lead us back to mem_cgroup_destroy_cache.
		 *
		 * But that will not execute at all if the "dead" flag is not
		 * set, so flip it down to guarantee we are in control.
		 */
		c->memcg_params->dead = false;
		cancel_work_sync(&c->memcg_params->destroy);
		kmem_cache_destroy(c);
	}
	mutex_unlock(&activate_kmem_mutex);
}

struct create_work {
	struct mem_cgroup *memcg;
	struct kmem_cache *cachep;
	struct work_struct work;
};

static void mem_cgroup_destroy_all_caches(struct mem_cgroup *memcg)
{
	struct kmem_cache *cachep;
	struct memcg_cache_params *params;

	if (!memcg_kmem_is_active(memcg))
		return;

	mutex_lock(&memcg->slab_caches_mutex);
	list_for_each_entry(params, &memcg->memcg_slab_caches, list) {
		cachep = memcg_params_to_cache(params);
		cachep->memcg_params->dead = true;
		schedule_work(&cachep->memcg_params->destroy);
	}
	mutex_unlock(&memcg->slab_caches_mutex);
}

static void memcg_create_cache_work_func(struct work_struct *w)
{
	struct create_work *cw;

	cw = container_of(w, struct create_work, work);
	memcg_create_kmem_cache(cw->memcg, cw->cachep);
	css_put(&cw->memcg->css);
	kfree(cw);
}

/*
 * Enqueue the creation of a per-memcg kmem_cache.
 */
static void __memcg_create_cache_enqueue(struct mem_cgroup *memcg,
					 struct kmem_cache *cachep)
{
	struct create_work *cw;

	cw = kmalloc(sizeof(struct create_work), GFP_NOWAIT);
	if (cw == NULL) {
		css_put(&memcg->css);
		return;
	}

	cw->memcg = memcg;
	cw->cachep = cachep;

	INIT_WORK(&cw->work, memcg_create_cache_work_func);
	schedule_work(&cw->work);
}

static void memcg_create_cache_enqueue(struct mem_cgroup *memcg,
				       struct kmem_cache *cachep)
{
	/*
	 * We need to stop accounting when we kmalloc, because if the
	 * corresponding kmalloc cache is not yet created, the first allocation
	 * in __memcg_create_cache_enqueue will recurse.
	 *
	 * However, it is better to enclose the whole function. Depending on
	 * the debugging options enabled, INIT_WORK(), for instance, can
	 * trigger an allocation. This too, will make us recurse. Because at
	 * this point we can't allow ourselves back into memcg_kmem_get_cache,
	 * the safest choice is to do it like this, wrapping the whole function.
	 */
	memcg_stop_kmem_account();
	__memcg_create_cache_enqueue(memcg, cachep);
	memcg_resume_kmem_account();
}
/*
 * Return the kmem_cache we're supposed to use for a slab allocation.
 * We try to use the current memcg's version of the cache.
 *
 * If the cache does not exist yet, if we are the first user of it,
 * we either create it immediately, if possible, or create it asynchronously
 * in a workqueue.
 * In the latter case, we will let the current allocation go through with
 * the original cache.
 *
 * Can't be called in interrupt context or from kernel threads.
 * This function needs to be called with rcu_read_lock() held.
 */
struct kmem_cache *__memcg_kmem_get_cache(struct kmem_cache *cachep,
					  gfp_t gfp)
{
	struct mem_cgroup *memcg;
	struct kmem_cache *memcg_cachep;

	VM_BUG_ON(!cachep->memcg_params);
	VM_BUG_ON(!cachep->memcg_params->is_root_cache);

	if (!current->mm || current->memcg_kmem_skip_account)
		return cachep;

	rcu_read_lock();
	memcg = mem_cgroup_from_task(rcu_dereference(current->mm->owner));

	if (!memcg_can_account_kmem(memcg))
		goto out;

	memcg_cachep = cache_from_memcg_idx(cachep, memcg_cache_id(memcg));
	if (likely(memcg_cachep)) {
		cachep = memcg_cachep;
		goto out;
	}

	/* The corresponding put will be done in the workqueue. */
	if (!css_tryget(&memcg->css))
		goto out;
	rcu_read_unlock();

	/*
	 * If we are in a safe context (can wait, and not in interrupt
	 * context), we could be be predictable and return right away.
	 * This would guarantee that the allocation being performed
	 * already belongs in the new cache.
	 *
	 * However, there are some clashes that can arrive from locking.
	 * For instance, because we acquire the slab_mutex while doing
	 * kmem_cache_dup, this means no further allocation could happen
	 * with the slab_mutex held.
	 *
	 * Also, because cache creation issue get_online_cpus(), this
	 * creates a lock chain: memcg_slab_mutex -> cpu_hotplug_mutex,
	 * that ends up reversed during cpu hotplug. (cpuset allocates
	 * a bunch of GFP_KERNEL memory during cpuup). Due to all that,
	 * better to defer everything.
	 */
	memcg_create_cache_enqueue(memcg, cachep);
	return cachep;
out:
	rcu_read_unlock();
	return cachep;
}
EXPORT_SYMBOL(__memcg_kmem_get_cache);

/*
 * We need to verify if the allocation against current->mm->owner's memcg is
 * possible for the given order. But the page is not allocated yet, so we'll
 * need a further commit step to do the final arrangements.
 *
 * It is possible for the task to switch cgroups in this mean time, so at
 * commit time, we can't rely on task conversion any longer.  We'll then use
 * the handle argument to return to the caller which cgroup we should commit
 * against. We could also return the memcg directly and avoid the pointer
 * passing, but a boolean return value gives better semantics considering
 * the compiled-out case as well.
 *
 * Returning true means the allocation is possible.
 */
bool
__memcg_kmem_newpage_charge(gfp_t gfp, struct mem_cgroup **_memcg, int order)
{
	struct mem_cgroup *memcg;
	int ret;

	*_memcg = NULL;

	/*
	 * Disabling accounting is only relevant for some specific memcg
	 * internal allocations. Therefore we would initially not have such
	 * check here, since direct calls to the page allocator that are marked
	 * with GFP_KMEMCG only happen outside memcg core. We are mostly
	 * concerned with cache allocations, and by having this test at
	 * memcg_kmem_get_cache, we are already able to relay the allocation to
	 * the root cache and bypass the memcg cache altogether.
	 *
	 * There is one exception, though: the SLUB allocator does not create
	 * large order caches, but rather service large kmallocs directly from
	 * the page allocator. Therefore, the following sequence when backed by
	 * the SLUB allocator:
	 *
	 *	memcg_stop_kmem_account();
	 *	kmalloc(<large_number>)
	 *	memcg_resume_kmem_account();
	 *
	 * would effectively ignore the fact that we should skip accounting,
	 * since it will drive us directly to this function without passing
	 * through the cache selector memcg_kmem_get_cache. Such large
	 * allocations are extremely rare but can happen, for instance, for the
	 * cache arrays. We bring this test here.
	 */
	if (!current->mm || current->memcg_kmem_skip_account)
		return true;

	memcg = try_get_mem_cgroup_from_mm(current->mm);

	/*
	 * very rare case described in mem_cgroup_from_task. Unfortunately there
	 * isn't much we can do without complicating this too much, and it would
	 * be gfp-dependent anyway. Just let it go
	 */
	if (unlikely(!memcg))
		return true;

	if (!memcg_can_account_kmem(memcg)) {
		css_put(&memcg->css);
		return true;
	}

	ret = memcg_charge_kmem(memcg, gfp, PAGE_SIZE << order);
	if (!ret)
		*_memcg = memcg;

	css_put(&memcg->css);
	return (ret == 0);
}

void __memcg_kmem_commit_charge(struct page *page, struct mem_cgroup *memcg,
			      int order)
{
	struct page_cgroup *pc;

	VM_BUG_ON(mem_cgroup_is_root(memcg));

	/* The page allocation failed. Revert */
	if (!page) {
		memcg_uncharge_kmem(memcg, PAGE_SIZE << order);
		return;
	}

	pc = lookup_page_cgroup(page);
	lock_page_cgroup(pc);
	pc->mem_cgroup = memcg;
	SetPageCgroupUsed(pc);
	unlock_page_cgroup(pc);
}

void __memcg_kmem_uncharge_pages(struct page *page, int order)
{
	struct mem_cgroup *memcg = NULL;
	struct page_cgroup *pc;


	pc = lookup_page_cgroup(page);
	/*
	 * Fast unlocked return. Theoretically might have changed, have to
	 * check again after locking.
	 */
	if (!PageCgroupUsed(pc))
		return;

	lock_page_cgroup(pc);
	if (PageCgroupUsed(pc)) {
		memcg = pc->mem_cgroup;
		ClearPageCgroupUsed(pc);
	}
	unlock_page_cgroup(pc);

	/*
	 * We trust that only if there is a memcg associated with the page, it
	 * is a valid allocation
	 */
	if (!memcg)
		return;

	VM_BUG_ON_PAGE(mem_cgroup_is_root(memcg), page);
	memcg_uncharge_kmem(memcg, PAGE_SIZE << order);
}
#else
static inline void mem_cgroup_destroy_all_caches(struct mem_cgroup *memcg)
{
}
#endif /* CONFIG_MEMCG_KMEM */

#ifdef CONFIG_TRANSPARENT_HUGEPAGE

#define PCGF_NOCOPY_AT_SPLIT (1 << PCG_LOCK | 1 << PCG_MIGRATION)
/*
 * Because tail pages are not marked as "used", set it. We're under
 * zone->lru_lock, 'splitting on pmd' and compound_lock.
 * charge/uncharge will be never happen and move_account() is done under
 * compound_lock(), so we don't have to take care of races.
 */
void mem_cgroup_split_huge_fixup(struct page *head)
{
	struct page_cgroup *head_pc = lookup_page_cgroup(head);
	struct page_cgroup *pc;
	struct mem_cgroup *memcg;
	int i;

	if (mem_cgroup_disabled())
		return;

	memcg = head_pc->mem_cgroup;
	for (i = 1; i < HPAGE_PMD_NR; i++) {
		pc = head_pc + i;
		pc->mem_cgroup = memcg;
		smp_wmb();/* see __commit_charge() */
		pc->flags = head_pc->flags & ~PCGF_NOCOPY_AT_SPLIT;
	}
	__this_cpu_sub(memcg->stat->count[MEM_CGROUP_STAT_RSS_HUGE],
		       HPAGE_PMD_NR);
}
#endif /* CONFIG_TRANSPARENT_HUGEPAGE */

static inline
void mem_cgroup_move_account_page_stat(struct mem_cgroup *from,
					struct mem_cgroup *to,
					unsigned int nr_pages,
					enum mem_cgroup_stat_index idx)
{
	/* Update stat data for mem_cgroup */
	preempt_disable();
	__this_cpu_sub(from->stat->count[idx], nr_pages);
	__this_cpu_add(to->stat->count[idx], nr_pages);
	preempt_enable();
}

/**
 * mem_cgroup_move_account - move account of the page
 * @page: the page
 * @nr_pages: number of regular pages (>1 for huge pages)
 * @pc:	page_cgroup of the page.
 * @from: mem_cgroup which the page is moved from.
 * @to:	mem_cgroup which the page is moved to. @from != @to.
 *
 * The caller must confirm following.
 * - page is not on LRU (isolate_page() is useful.)
 * - compound_lock is held when nr_pages > 1
 *
 * This function doesn't do "charge" to new cgroup and doesn't do "uncharge"
 * from old cgroup.
 */
static int mem_cgroup_move_account(struct page *page,
				   unsigned int nr_pages,
				   struct page_cgroup *pc,
				   struct mem_cgroup *from,
				   struct mem_cgroup *to)
{
	unsigned long flags;
	int ret;
	bool anon = PageAnon(page);

	VM_BUG_ON(from == to);
	VM_BUG_ON_PAGE(PageLRU(page), page);
	/*
	 * The page is isolated from LRU. So, collapse function
	 * will not handle this page. But page splitting can happen.
	 * Do this check under compound_page_lock(). The caller should
	 * hold it.
	 */
	ret = -EBUSY;
	if (nr_pages > 1 && !PageTransHuge(page))
		goto out;

	lock_page_cgroup(pc);

	ret = -EINVAL;
	if (!PageCgroupUsed(pc) || pc->mem_cgroup != from)
		goto unlock;

	move_lock_mem_cgroup(from, &flags);

	if (!anon && page_mapped(page))
		mem_cgroup_move_account_page_stat(from, to, nr_pages,
			MEM_CGROUP_STAT_FILE_MAPPED);

	if (PageWriteback(page))
		mem_cgroup_move_account_page_stat(from, to, nr_pages,
			MEM_CGROUP_STAT_WRITEBACK);

	mem_cgroup_charge_statistics(from, page, anon, -nr_pages);

	/* caller should have done css_get */
	pc->mem_cgroup = to;
	mem_cgroup_charge_statistics(to, page, anon, nr_pages);
	move_unlock_mem_cgroup(from, &flags);
	ret = 0;
unlock:
	unlock_page_cgroup(pc);
	/*
	 * check events
	 */
	memcg_check_events(to, page);
	memcg_check_events(from, page);
out:
	return ret;
}

/**
 * mem_cgroup_move_parent - moves page to the parent group
 * @page: the page to move
 * @pc: page_cgroup of the page
 * @child: page's cgroup
 *
 * move charges to its parent or the root cgroup if the group has no
 * parent (aka use_hierarchy==0).
 * Although this might fail (get_page_unless_zero, isolate_lru_page or
 * mem_cgroup_move_account fails) the failure is always temporary and
 * it signals a race with a page removal/uncharge or migration. In the
 * first case the page is on the way out and it will vanish from the LRU
 * on the next attempt and the call should be retried later.
 * Isolation from the LRU fails only if page has been isolated from
 * the LRU since we looked at it and that usually means either global
 * reclaim or migration going on. The page will either get back to the
 * LRU or vanish.
 * Finaly mem_cgroup_move_account fails only if the page got uncharged
 * (!PageCgroupUsed) or moved to a different group. The page will
 * disappear in the next attempt.
 */
static int mem_cgroup_move_parent(struct page *page,
				  struct page_cgroup *pc,
				  struct mem_cgroup *child)
{
	struct mem_cgroup *parent;
	unsigned int nr_pages;
	unsigned long uninitialized_var(flags);
	int ret;

	VM_BUG_ON(mem_cgroup_is_root(child));

	ret = -EBUSY;
	if (!get_page_unless_zero(page))
		goto out;
	if (isolate_lru_page(page))
		goto put;

	nr_pages = hpage_nr_pages(page);

	parent = parent_mem_cgroup(child);
	/*
	 * If no parent, move charges to root cgroup.
	 */
	if (!parent)
		parent = root_mem_cgroup;

	if (nr_pages > 1) {
		VM_BUG_ON_PAGE(!PageTransHuge(page), page);
		flags = compound_lock_irqsave(page);
	}

	ret = mem_cgroup_move_account(page, nr_pages,
				pc, child, parent);
	if (!ret)
		__mem_cgroup_cancel_local_charge(child, nr_pages);

	if (nr_pages > 1)
		compound_unlock_irqrestore(page, flags);
	putback_lru_page(page);
put:
	put_page(page);
out:
	return ret;
}

/*
 * Charge the memory controller for page usage.
 * Return
 * 0 if the charge was successful
 * < 0 if the cgroup is over its limit
 */
static int mem_cgroup_charge_common(struct page *page, struct mm_struct *mm,
				gfp_t gfp_mask, enum charge_type ctype)
{
	struct mem_cgroup *memcg = NULL;
	unsigned int nr_pages = 1;
	bool oom = true;
	int ret;

	if (PageTransHuge(page)) {
		nr_pages <<= compound_order(page);
		VM_BUG_ON_PAGE(!PageTransHuge(page), page);
		/*
		 * Never OOM-kill a process for a huge page.  The
		 * fault handler will fall back to regular pages.
		 */
		oom = false;
	}

	ret = __mem_cgroup_try_charge(mm, gfp_mask, nr_pages, &memcg, oom);
	if (ret == -ENOMEM)
		return ret;
	__mem_cgroup_commit_charge(memcg, page, nr_pages, ctype, false);
	return 0;
}

int mem_cgroup_newpage_charge(struct page *page,
			      struct mm_struct *mm, gfp_t gfp_mask)
{
	if (mem_cgroup_disabled())
		return 0;
	VM_BUG_ON_PAGE(page_mapped(page), page);
	VM_BUG_ON_PAGE(page->mapping && !PageAnon(page), page);
	VM_BUG_ON(!mm);
	return mem_cgroup_charge_common(page, mm, gfp_mask,
					MEM_CGROUP_CHARGE_TYPE_ANON);
}

/*
 * While swap-in, try_charge -> commit or cancel, the page is locked.
 * And when try_charge() successfully returns, one refcnt to memcg without
 * struct page_cgroup is acquired. This refcnt will be consumed by
 * "commit()" or removed by "cancel()"
 */
static int __mem_cgroup_try_charge_swapin(struct mm_struct *mm,
					  struct page *page,
					  gfp_t mask,
					  struct mem_cgroup **memcgp)
{
	struct mem_cgroup *memcg;
	struct page_cgroup *pc;
	int ret;

	pc = lookup_page_cgroup(page);
	/*
	 * Every swap fault against a single page tries to charge the
	 * page, bail as early as possible.  shmem_unuse() encounters
	 * already charged pages, too.  The USED bit is protected by
	 * the page lock, which serializes swap cache removal, which
	 * in turn serializes uncharging.
	 */
	if (PageCgroupUsed(pc))
		return 0;
	if (!do_swap_account)
		goto charge_cur_mm;
	memcg = try_get_mem_cgroup_from_page(page);
	if (!memcg)
		goto charge_cur_mm;
	*memcgp = memcg;
	ret = __mem_cgroup_try_charge(NULL, mask, 1, memcgp, true);
	css_put(&memcg->css);
	if (ret == -EINTR)
		ret = 0;
	return ret;
charge_cur_mm:
	ret = __mem_cgroup_try_charge(mm, mask, 1, memcgp, true);
	if (ret == -EINTR)
		ret = 0;
	return ret;
}

int mem_cgroup_try_charge_swapin(struct mm_struct *mm, struct page *page,
				 gfp_t gfp_mask, struct mem_cgroup **memcgp)
{
	*memcgp = NULL;
	if (mem_cgroup_disabled())
		return 0;
	/*
	 * A racing thread's fault, or swapoff, may have already
	 * updated the pte, and even removed page from swap cache: in
	 * those cases unuse_pte()'s pte_same() test will fail; but
	 * there's also a KSM case which does need to charge the page.
	 */
	if (!PageSwapCache(page)) {
		int ret;

		ret = __mem_cgroup_try_charge(mm, gfp_mask, 1, memcgp, true);
		if (ret == -EINTR)
			ret = 0;
		return ret;
	}
	return __mem_cgroup_try_charge_swapin(mm, page, gfp_mask, memcgp);
}

void mem_cgroup_cancel_charge_swapin(struct mem_cgroup *memcg)
{
	if (mem_cgroup_disabled())
		return;
	if (!memcg)
		return;
	__mem_cgroup_cancel_charge(memcg, 1);
}

static void
__mem_cgroup_commit_charge_swapin(struct page *page, struct mem_cgroup *memcg,
					enum charge_type ctype)
{
	if (mem_cgroup_disabled())
		return;
	if (!memcg)
		return;

	__mem_cgroup_commit_charge(memcg, page, 1, ctype, true);
	/*
	 * Now swap is on-memory. This means this page may be
	 * counted both as mem and swap....double count.
	 * Fix it by uncharging from memsw. Basically, this SwapCache is stable
	 * under lock_page(). But in do_swap_page()::memory.c, reuse_swap_page()
	 * may call delete_from_swap_cache() before reach here.
	 */
	if (do_swap_account && PageSwapCache(page)) {
		swp_entry_t ent = {.val = page_private(page)};
		mem_cgroup_uncharge_swap(ent);
	}
}

void mem_cgroup_commit_charge_swapin(struct page *page,
				     struct mem_cgroup *memcg)
{
	__mem_cgroup_commit_charge_swapin(page, memcg,
					  MEM_CGROUP_CHARGE_TYPE_ANON);
}

int mem_cgroup_cache_charge(struct page *page, struct mm_struct *mm,
				gfp_t gfp_mask)
{
	struct mem_cgroup *memcg = NULL;
	enum charge_type type = MEM_CGROUP_CHARGE_TYPE_CACHE;
	int ret;

	if (mem_cgroup_disabled())
		return 0;
	if (PageCompound(page))
		return 0;

	if (!PageSwapCache(page))
		ret = mem_cgroup_charge_common(page, mm, gfp_mask, type);
	else { /* page is swapcache/shmem */
		ret = __mem_cgroup_try_charge_swapin(mm, page,
						     gfp_mask, &memcg);
		if (!ret)
			__mem_cgroup_commit_charge_swapin(page, memcg, type);
	}
	return ret;
}

static void mem_cgroup_do_uncharge(struct mem_cgroup *memcg,
				   unsigned int nr_pages,
				   const enum charge_type ctype)
{
	struct memcg_batch_info *batch = NULL;
	bool uncharge_memsw = true;

	/* If swapout, usage of swap doesn't decrease */
	if (!do_swap_account || ctype == MEM_CGROUP_CHARGE_TYPE_SWAPOUT)
		uncharge_memsw = false;

	batch = &current->memcg_batch;
	/*
	 * In usual, we do css_get() when we remember memcg pointer.
	 * But in this case, we keep res->usage until end of a series of
	 * uncharges. Then, it's ok to ignore memcg's refcnt.
	 */
	if (!batch->memcg)
		batch->memcg = memcg;
	/*
	 * do_batch > 0 when unmapping pages or inode invalidate/truncate.
	 * In those cases, all pages freed continuously can be expected to be in
	 * the same cgroup and we have chance to coalesce uncharges.
	 * But we do uncharge one by one if this is killed by OOM(TIF_MEMDIE)
	 * because we want to do uncharge as soon as possible.
	 */

	if (!batch->do_batch || test_thread_flag(TIF_MEMDIE))
		goto direct_uncharge;

	if (nr_pages > 1)
		goto direct_uncharge;

	/*
	 * In typical case, batch->memcg == mem. This means we can
	 * merge a series of uncharges to an uncharge of res_counter.
	 * If not, we uncharge res_counter ony by one.
	 */
	if (batch->memcg != memcg)
		goto direct_uncharge;
	/* remember freed charge and uncharge it later */
	batch->nr_pages++;
	if (uncharge_memsw)
		batch->memsw_nr_pages++;
	return;
direct_uncharge:
	res_counter_uncharge(&memcg->res, nr_pages * PAGE_SIZE);
	if (uncharge_memsw)
		res_counter_uncharge(&memcg->memsw, nr_pages * PAGE_SIZE);
	if (unlikely(batch->memcg != memcg))
		memcg_oom_recover(memcg);
}

/*
 * uncharge if !page_mapped(page)
 */
static struct mem_cgroup *
__mem_cgroup_uncharge_common(struct page *page, enum charge_type ctype,
			     bool end_migration)
{
	struct mem_cgroup *memcg = NULL;
	unsigned int nr_pages = 1;
	struct page_cgroup *pc;
	bool anon;

	if (mem_cgroup_disabled())
		return NULL;

	if (PageTransHuge(page)) {
		nr_pages <<= compound_order(page);
		VM_BUG_ON_PAGE(!PageTransHuge(page), page);
	}
	/*
	 * Check if our page_cgroup is valid
	 */
	pc = lookup_page_cgroup(page);
	if (unlikely(!PageCgroupUsed(pc)))
		return NULL;

	lock_page_cgroup(pc);

	memcg = pc->mem_cgroup;

	if (!PageCgroupUsed(pc))
		goto unlock_out;

	anon = PageAnon(page);

	switch (ctype) {
	case MEM_CGROUP_CHARGE_TYPE_ANON:
		/*
		 * Generally PageAnon tells if it's the anon statistics to be
		 * updated; but sometimes e.g. mem_cgroup_uncharge_page() is
		 * used before page reached the stage of being marked PageAnon.
		 */
		anon = true;
		/* fallthrough */
	case MEM_CGROUP_CHARGE_TYPE_DROP:
		/* See mem_cgroup_prepare_migration() */
		if (page_mapped(page))
			goto unlock_out;
		/*
		 * Pages under migration may not be uncharged.  But
		 * end_migration() /must/ be the one uncharging the
		 * unused post-migration page and so it has to call
		 * here with the migration bit still set.  See the
		 * res_counter handling below.
		 */
		if (!end_migration && PageCgroupMigration(pc))
			goto unlock_out;
		break;
	case MEM_CGROUP_CHARGE_TYPE_SWAPOUT:
		if (!PageAnon(page)) {	/* Shared memory */
			if (page->mapping && !page_is_file_cache(page))
				goto unlock_out;
		} else if (page_mapped(page)) /* Anon */
				goto unlock_out;
		break;
	default:
		break;
	}

	mem_cgroup_charge_statistics(memcg, page, anon, -nr_pages);

	ClearPageCgroupUsed(pc);
	/*
	 * pc->mem_cgroup is not cleared here. It will be accessed when it's
	 * freed from LRU. This is safe because uncharged page is expected not
	 * to be reused (freed soon). Exception is SwapCache, it's handled by
	 * special functions.
	 */

	unlock_page_cgroup(pc);
	/*
	 * even after unlock, we have memcg->res.usage here and this memcg
	 * will never be freed, so it's safe to call css_get().
	 */
	memcg_check_events(memcg, page);
	if (do_swap_account && ctype == MEM_CGROUP_CHARGE_TYPE_SWAPOUT) {
		mem_cgroup_swap_statistics(memcg, true);
		css_get(&memcg->css);
	}
	/*
	 * Migration does not charge the res_counter for the
	 * replacement page, so leave it alone when phasing out the
	 * page that is unused after the migration.
	 */
	if (!end_migration && !mem_cgroup_is_root(memcg))
		mem_cgroup_do_uncharge(memcg, nr_pages, ctype);

	return memcg;

unlock_out:
	unlock_page_cgroup(pc);
	return NULL;
}

void mem_cgroup_uncharge_page(struct page *page)
{
	/* early check. */
	if (page_mapped(page))
		return;
	VM_BUG_ON_PAGE(page->mapping && !PageAnon(page), page);
	/*
	 * If the page is in swap cache, uncharge should be deferred
	 * to the swap path, which also properly accounts swap usage
	 * and handles memcg lifetime.
	 *
	 * Note that this check is not stable and reclaim may add the
	 * page to swap cache at any time after this.  However, if the
	 * page is not in swap cache by the time page->mapcount hits
	 * 0, there won't be any page table references to the swap
	 * slot, and reclaim will free it and not actually write the
	 * page to disk.
	 */
	if (PageSwapCache(page))
		return;
	__mem_cgroup_uncharge_common(page, MEM_CGROUP_CHARGE_TYPE_ANON, false);
}

void mem_cgroup_uncharge_cache_page(struct page *page)
{
	VM_BUG_ON_PAGE(page_mapped(page), page);
	VM_BUG_ON_PAGE(page->mapping, page);
	__mem_cgroup_uncharge_common(page, MEM_CGROUP_CHARGE_TYPE_CACHE, false);
}

/*
 * Batch_start/batch_end is called in unmap_page_range/invlidate/trucate.
 * In that cases, pages are freed continuously and we can expect pages
 * are in the same memcg. All these calls itself limits the number of
 * pages freed at once, then uncharge_start/end() is called properly.
 * This may be called prural(2) times in a context,
 */

void mem_cgroup_uncharge_start(void)
{
	current->memcg_batch.do_batch++;
	/* We can do nest. */
	if (current->memcg_batch.do_batch == 1) {
		current->memcg_batch.memcg = NULL;
		current->memcg_batch.nr_pages = 0;
		current->memcg_batch.memsw_nr_pages = 0;
	}
}

void mem_cgroup_uncharge_end(void)
{
	struct memcg_batch_info *batch = &current->memcg_batch;

	if (!batch->do_batch)
		return;

	batch->do_batch--;
	if (batch->do_batch) /* If stacked, do nothing. */
		return;

	if (!batch->memcg)
		return;
	/*
	 * This "batch->memcg" is valid without any css_get/put etc...
	 * bacause we hide charges behind us.
	 */
	if (batch->nr_pages)
		res_counter_uncharge(&batch->memcg->res,
				     batch->nr_pages * PAGE_SIZE);
	if (batch->memsw_nr_pages)
		res_counter_uncharge(&batch->memcg->memsw,
				     batch->memsw_nr_pages * PAGE_SIZE);
	memcg_oom_recover(batch->memcg);
	/* forget this pointer (for sanity check) */
	batch->memcg = NULL;
}

#ifdef CONFIG_SWAP
/*
 * called after __delete_from_swap_cache() and drop "page" account.
 * memcg information is recorded to swap_cgroup of "ent"
 */
void
mem_cgroup_uncharge_swapcache(struct page *page, swp_entry_t ent, bool swapout)
{
	struct mem_cgroup *memcg;
	int ctype = MEM_CGROUP_CHARGE_TYPE_SWAPOUT;

	if (!swapout) /* this was a swap cache but the swap is unused ! */
		ctype = MEM_CGROUP_CHARGE_TYPE_DROP;

	memcg = __mem_cgroup_uncharge_common(page, ctype, false);

	/*
	 * record memcg information,  if swapout && memcg != NULL,
	 * css_get() was called in uncharge().
	 */
	if (do_swap_account && swapout && memcg)
		swap_cgroup_record(ent, mem_cgroup_id(memcg));
}
#endif

#ifdef CONFIG_MEMCG_SWAP
/*
 * called from swap_entry_free(). remove record in swap_cgroup and
 * uncharge "memsw" account.
 */
void mem_cgroup_uncharge_swap(swp_entry_t ent)
{
	struct mem_cgroup *memcg;
	unsigned short id;

	if (!do_swap_account)
		return;

	id = swap_cgroup_record(ent, 0);
	rcu_read_lock();
	memcg = mem_cgroup_lookup(id);
	if (memcg) {
		/*
		 * We uncharge this because swap is freed.
		 * This memcg can be obsolete one. We avoid calling css_tryget
		 */
		if (!mem_cgroup_is_root(memcg))
			res_counter_uncharge(&memcg->memsw, PAGE_SIZE);
		mem_cgroup_swap_statistics(memcg, false);
		css_put(&memcg->css);
	}
	rcu_read_unlock();
}

/**
 * mem_cgroup_move_swap_account - move swap charge and swap_cgroup's record.
 * @entry: swap entry to be moved
 * @from:  mem_cgroup which the entry is moved from
 * @to:  mem_cgroup which the entry is moved to
 *
 * It succeeds only when the swap_cgroup's record for this entry is the same
 * as the mem_cgroup's id of @from.
 *
 * Returns 0 on success, -EINVAL on failure.
 *
 * The caller must have charged to @to, IOW, called res_counter_charge() about
 * both res and memsw, and called css_get().
 */
static int mem_cgroup_move_swap_account(swp_entry_t entry,
				struct mem_cgroup *from, struct mem_cgroup *to)
{
	unsigned short old_id, new_id;

	old_id = mem_cgroup_id(from);
	new_id = mem_cgroup_id(to);

	if (swap_cgroup_cmpxchg(entry, old_id, new_id) == old_id) {
		mem_cgroup_swap_statistics(from, false);
		mem_cgroup_swap_statistics(to, true);
		/*
		 * This function is only called from task migration context now.
		 * It postpones res_counter and refcount handling till the end
		 * of task migration(mem_cgroup_clear_mc()) for performance
		 * improvement. But we cannot postpone css_get(to)  because if
		 * the process that has been moved to @to does swap-in, the
		 * refcount of @to might be decreased to 0.
		 *
		 * We are in attach() phase, so the cgroup is guaranteed to be
		 * alive, so we can just call css_get().
		 */
		css_get(&to->css);
		return 0;
	}
	return -EINVAL;
}
#else
static inline int mem_cgroup_move_swap_account(swp_entry_t entry,
				struct mem_cgroup *from, struct mem_cgroup *to)
{
	return -EINVAL;
}
#endif

/*
 * Before starting migration, account PAGE_SIZE to mem_cgroup that the old
 * page belongs to.
 */
void mem_cgroup_prepare_migration(struct page *page, struct page *newpage,
				  struct mem_cgroup **memcgp)
{
	struct mem_cgroup *memcg = NULL;
	unsigned int nr_pages = 1;
	struct page_cgroup *pc;
	enum charge_type ctype;

	*memcgp = NULL;

	if (mem_cgroup_disabled())
		return;

	if (PageTransHuge(page))
		nr_pages <<= compound_order(page);

	pc = lookup_page_cgroup(page);
	lock_page_cgroup(pc);
	if (PageCgroupUsed(pc)) {
		memcg = pc->mem_cgroup;
		css_get(&memcg->css);
		/*
		 * At migrating an anonymous page, its mapcount goes down
		 * to 0 and uncharge() will be called. But, even if it's fully
		 * unmapped, migration may fail and this page has to be
		 * charged again. We set MIGRATION flag here and delay uncharge
		 * until end_migration() is called
		 *
		 * Corner Case Thinking
		 * A)
		 * When the old page was mapped as Anon and it's unmap-and-freed
		 * while migration was ongoing.
		 * If unmap finds the old page, uncharge() of it will be delayed
		 * until end_migration(). If unmap finds a new page, it's
		 * uncharged when it make mapcount to be 1->0. If unmap code
		 * finds swap_migration_entry, the new page will not be mapped
		 * and end_migration() will find it(mapcount==0).
		 *
		 * B)
		 * When the old page was mapped but migraion fails, the kernel
		 * remaps it. A charge for it is kept by MIGRATION flag even
		 * if mapcount goes down to 0. We can do remap successfully
		 * without charging it again.
		 *
		 * C)
		 * The "old" page is under lock_page() until the end of
		 * migration, so, the old page itself will not be swapped-out.
		 * If the new page is swapped out before end_migraton, our
		 * hook to usual swap-out path will catch the event.
		 */
		if (PageAnon(page))
			SetPageCgroupMigration(pc);
	}
	unlock_page_cgroup(pc);
	/*
	 * If the page is not charged at this point,
	 * we return here.
	 */
	if (!memcg)
		return;

	*memcgp = memcg;
	/*
	 * We charge new page before it's used/mapped. So, even if unlock_page()
	 * is called before end_migration, we can catch all events on this new
	 * page. In the case new page is migrated but not remapped, new page's
	 * mapcount will be finally 0 and we call uncharge in end_migration().
	 */
	if (PageAnon(page))
		ctype = MEM_CGROUP_CHARGE_TYPE_ANON;
	else
		ctype = MEM_CGROUP_CHARGE_TYPE_CACHE;
	/*
	 * The page is committed to the memcg, but it's not actually
	 * charged to the res_counter since we plan on replacing the
	 * old one and only one page is going to be left afterwards.
	 */
	__mem_cgroup_commit_charge(memcg, newpage, nr_pages, ctype, false);
}

/* remove redundant charge if migration failed*/
void mem_cgroup_end_migration(struct mem_cgroup *memcg,
	struct page *oldpage, struct page *newpage, bool migration_ok)
{
	struct page *used, *unused;
	struct page_cgroup *pc;
	bool anon;

	if (!memcg)
		return;

	if (!migration_ok) {
		used = oldpage;
		unused = newpage;
	} else {
		used = newpage;
		unused = oldpage;
	}
	anon = PageAnon(used);
	__mem_cgroup_uncharge_common(unused,
				     anon ? MEM_CGROUP_CHARGE_TYPE_ANON
				     : MEM_CGROUP_CHARGE_TYPE_CACHE,
				     true);
	css_put(&memcg->css);
	/*
	 * We disallowed uncharge of pages under migration because mapcount
	 * of the page goes down to zero, temporarly.
	 * Clear the flag and check the page should be charged.
	 */
	pc = lookup_page_cgroup(oldpage);
	lock_page_cgroup(pc);
	ClearPageCgroupMigration(pc);
	unlock_page_cgroup(pc);

	/*
	 * If a page is a file cache, radix-tree replacement is very atomic
	 * and we can skip this check. When it was an Anon page, its mapcount
	 * goes down to 0. But because we added MIGRATION flage, it's not
	 * uncharged yet. There are several case but page->mapcount check
	 * and USED bit check in mem_cgroup_uncharge_page() will do enough
	 * check. (see prepare_charge() also)
	 */
	if (anon)
		mem_cgroup_uncharge_page(used);
}

/*
 * At replace page cache, newpage is not under any memcg but it's on
 * LRU. So, this function doesn't touch res_counter but handles LRU
 * in correct way. Both pages are locked so we cannot race with uncharge.
 */
void mem_cgroup_replace_page_cache(struct page *oldpage,
				  struct page *newpage)
{
	struct mem_cgroup *memcg = NULL;
	struct page_cgroup *pc;
	enum charge_type type = MEM_CGROUP_CHARGE_TYPE_CACHE;

	if (mem_cgroup_disabled())
		return;

	pc = lookup_page_cgroup(oldpage);
	/* fix accounting on old pages */
	lock_page_cgroup(pc);
	if (PageCgroupUsed(pc)) {
		memcg = pc->mem_cgroup;
		mem_cgroup_charge_statistics(memcg, oldpage, false, -1);
		ClearPageCgroupUsed(pc);
	}
	unlock_page_cgroup(pc);

	/*
	 * When called from shmem_replace_page(), in some cases the
	 * oldpage has already been charged, and in some cases not.
	 */
	if (!memcg)
		return;
	/*
	 * Even if newpage->mapping was NULL before starting replacement,
	 * the newpage may be on LRU(or pagevec for LRU) already. We lock
	 * LRU while we overwrite pc->mem_cgroup.
	 */
	__mem_cgroup_commit_charge(memcg, newpage, 1, type, true);
}

#ifdef CONFIG_DEBUG_VM
static struct page_cgroup *lookup_page_cgroup_used(struct page *page)
{
	struct page_cgroup *pc;

	pc = lookup_page_cgroup(page);
	/*
	 * Can be NULL while feeding pages into the page allocator for
	 * the first time, i.e. during boot or memory hotplug;
	 * or when mem_cgroup_disabled().
	 */
	if (likely(pc) && PageCgroupUsed(pc))
		return pc;
	return NULL;
}

bool mem_cgroup_bad_page_check(struct page *page)
{
	if (mem_cgroup_disabled())
		return false;

	return lookup_page_cgroup_used(page) != NULL;
}

void mem_cgroup_print_bad_page(struct page *page)
{
	struct page_cgroup *pc;

	pc = lookup_page_cgroup_used(page);
	if (pc) {
		pr_alert("pc:%p pc->flags:%lx pc->mem_cgroup:%p\n",
			 pc, pc->flags, pc->mem_cgroup);
	}
}
#endif

static int mem_cgroup_resize_limit(struct mem_cgroup *memcg,
				unsigned long long val)
{
	int retry_count;
	u64 memswlimit, memlimit;
	int ret = 0;
	int children = mem_cgroup_count_children(memcg);
	u64 curusage, oldusage;
	int enlarge;

	/*
	 * For keeping hierarchical_reclaim simple, how long we should retry
	 * is depends on callers. We set our retry-count to be function
	 * of # of children which we should visit in this loop.
	 */
	retry_count = MEM_CGROUP_RECLAIM_RETRIES * children;

	oldusage = res_counter_read_u64(&memcg->res, RES_USAGE);

	enlarge = 0;
	while (retry_count) {
		if (signal_pending(current)) {
			ret = -EINTR;
			break;
		}
		/*
		 * Rather than hide all in some function, I do this in
		 * open coded manner. You see what this really does.
		 * We have to guarantee memcg->res.limit <= memcg->memsw.limit.
		 */
		mutex_lock(&set_limit_mutex);
		memswlimit = res_counter_read_u64(&memcg->memsw, RES_LIMIT);
		if (memswlimit < val) {
			ret = -EINVAL;
			mutex_unlock(&set_limit_mutex);
			break;
		}

		memlimit = res_counter_read_u64(&memcg->res, RES_LIMIT);
		if (memlimit < val)
			enlarge = 1;

		ret = res_counter_set_limit(&memcg->res, val);
		if (!ret) {
			if (memswlimit == val)
				memcg->memsw_is_minimum = true;
			else
				memcg->memsw_is_minimum = false;
		}
		mutex_unlock(&set_limit_mutex);

		if (!ret)
			break;

		mem_cgroup_reclaim(memcg, GFP_KERNEL,
				   MEM_CGROUP_RECLAIM_SHRINK);
		curusage = res_counter_read_u64(&memcg->res, RES_USAGE);
		/* Usage is reduced ? */
		if (curusage >= oldusage)
			retry_count--;
		else
			oldusage = curusage;
	}
	if (!ret && enlarge)
		memcg_oom_recover(memcg);

	return ret;
}

static int mem_cgroup_resize_memsw_limit(struct mem_cgroup *memcg,
					unsigned long long val)
{
	int retry_count;
	u64 memlimit, memswlimit, oldusage, curusage;
	int children = mem_cgroup_count_children(memcg);
	int ret = -EBUSY;
	int enlarge = 0;

	/* see mem_cgroup_resize_res_limit */
	retry_count = children * MEM_CGROUP_RECLAIM_RETRIES;
	oldusage = res_counter_read_u64(&memcg->memsw, RES_USAGE);
	while (retry_count) {
		if (signal_pending(current)) {
			ret = -EINTR;
			break;
		}
		/*
		 * Rather than hide all in some function, I do this in
		 * open coded manner. You see what this really does.
		 * We have to guarantee memcg->res.limit <= memcg->memsw.limit.
		 */
		mutex_lock(&set_limit_mutex);
		memlimit = res_counter_read_u64(&memcg->res, RES_LIMIT);
		if (memlimit > val) {
			ret = -EINVAL;
			mutex_unlock(&set_limit_mutex);
			break;
		}
		memswlimit = res_counter_read_u64(&memcg->memsw, RES_LIMIT);
		if (memswlimit < val)
			enlarge = 1;
		ret = res_counter_set_limit(&memcg->memsw, val);
		if (!ret) {
			if (memlimit == val)
				memcg->memsw_is_minimum = true;
			else
				memcg->memsw_is_minimum = false;
		}
		mutex_unlock(&set_limit_mutex);

		if (!ret)
			break;

		mem_cgroup_reclaim(memcg, GFP_KERNEL,
				   MEM_CGROUP_RECLAIM_NOSWAP |
				   MEM_CGROUP_RECLAIM_SHRINK);
		curusage = res_counter_read_u64(&memcg->memsw, RES_USAGE);
		/* Usage is reduced ? */
		if (curusage >= oldusage)
			retry_count--;
		else
			oldusage = curusage;
	}
	if (!ret && enlarge)
		memcg_oom_recover(memcg);
	return ret;
}

unsigned long mem_cgroup_soft_limit_reclaim(struct zone *zone, int order,
					    gfp_t gfp_mask,
					    unsigned long *total_scanned)
{
	unsigned long nr_reclaimed = 0;
	struct mem_cgroup_per_zone *mz, *next_mz = NULL;
	unsigned long reclaimed;
	int loop = 0;
	struct mem_cgroup_tree_per_zone *mctz;
	unsigned long long excess;
	unsigned long nr_scanned;

	if (order > 0)
		return 0;

	mctz = soft_limit_tree_node_zone(zone_to_nid(zone), zone_idx(zone));
	/*
	 * This loop can run a while, specially if mem_cgroup's continuously
	 * keep exceeding their soft limit and putting the system under
	 * pressure
	 */
	do {
		if (next_mz)
			mz = next_mz;
		else
			mz = mem_cgroup_largest_soft_limit_node(mctz);
		if (!mz)
			break;

		nr_scanned = 0;
		reclaimed = mem_cgroup_soft_reclaim(mz->memcg, zone,
						    gfp_mask, &nr_scanned);
		nr_reclaimed += reclaimed;
		*total_scanned += nr_scanned;
		spin_lock(&mctz->lock);

		/*
		 * If we failed to reclaim anything from this memory cgroup
		 * it is time to move on to the next cgroup
		 */
		next_mz = NULL;
		if (!reclaimed) {
			do {
				/*
				 * Loop until we find yet another one.
				 *
				 * By the time we get the soft_limit lock
				 * again, someone might have aded the
				 * group back on the RB tree. Iterate to
				 * make sure we get a different mem.
				 * mem_cgroup_largest_soft_limit_node returns
				 * NULL if no other cgroup is present on
				 * the tree
				 */
				next_mz =
				__mem_cgroup_largest_soft_limit_node(mctz);
				if (next_mz == mz)
					css_put(&next_mz->memcg->css);
				else /* next_mz == NULL or other memcg */
					break;
			} while (1);
		}
		__mem_cgroup_remove_exceeded(mz->memcg, mz, mctz);
		excess = res_counter_soft_limit_excess(&mz->memcg->res);
		/*
		 * One school of thought says that we should not add
		 * back the node to the tree if reclaim returns 0.
		 * But our reclaim could return 0, simply because due
		 * to priority we are exposing a smaller subset of
		 * memory to reclaim from. Consider this as a longer
		 * term TODO.
		 */
		/* If excess == 0, no tree ops */
		__mem_cgroup_insert_exceeded(mz->memcg, mz, mctz, excess);
		spin_unlock(&mctz->lock);
		css_put(&mz->memcg->css);
		loop++;
		/*
		 * Could not reclaim anything and there are no more
		 * mem cgroups to try or we seem to be looping without
		 * reclaiming anything.
		 */
		if (!nr_reclaimed &&
			(next_mz == NULL ||
			loop > MEM_CGROUP_MAX_SOFT_LIMIT_RECLAIM_LOOPS))
			break;
	} while (!nr_reclaimed);
	if (next_mz)
		css_put(&next_mz->memcg->css);
	return nr_reclaimed;
}

/**
 * mem_cgroup_force_empty_list - clears LRU of a group
 * @memcg: group to clear
 * @node: NUMA node
 * @zid: zone id
 * @lru: lru to to clear
 *
 * Traverse a specified page_cgroup list and try to drop them all.  This doesn't
 * reclaim the pages page themselves - pages are moved to the parent (or root)
 * group.
 */
static void mem_cgroup_force_empty_list(struct mem_cgroup *memcg,
				int node, int zid, enum lru_list lru)
{
	struct lruvec *lruvec;
	unsigned long flags;
	struct list_head *list;
	struct page *busy;
	struct zone *zone;

	zone = &NODE_DATA(node)->node_zones[zid];
	lruvec = mem_cgroup_zone_lruvec(zone, memcg);
	list = &lruvec->lists[lru];

	busy = NULL;
	do {
		struct page_cgroup *pc;
		struct page *page;

		spin_lock_irqsave(&zone->lru_lock, flags);
		if (list_empty(list)) {
			spin_unlock_irqrestore(&zone->lru_lock, flags);
			break;
		}
		page = list_entry(list->prev, struct page, lru);
		if (busy == page) {
			list_move(&page->lru, list);
			busy = NULL;
			spin_unlock_irqrestore(&zone->lru_lock, flags);
			continue;
		}
		spin_unlock_irqrestore(&zone->lru_lock, flags);

		pc = lookup_page_cgroup(page);

		if (mem_cgroup_move_parent(page, pc, memcg)) {
			/* found lock contention or "pc" is obsolete. */
			busy = page;
			cond_resched();
		} else
			busy = NULL;
	} while (!list_empty(list));
}

/*
 * make mem_cgroup's charge to be 0 if there is no task by moving
 * all the charges and pages to the parent.
 * This enables deleting this mem_cgroup.
 *
 * Caller is responsible for holding css reference on the memcg.
 */
static void mem_cgroup_reparent_charges(struct mem_cgroup *memcg)
{
	int node, zid;
	u64 usage;

	do {
		/* This is for making all *used* pages to be on LRU. */
		lru_add_drain_all();
		drain_all_stock_sync(memcg);
		mem_cgroup_start_move(memcg);
		for_each_node_state(node, N_MEMORY) {
			for (zid = 0; zid < MAX_NR_ZONES; zid++) {
				enum lru_list lru;
				for_each_lru(lru) {
					mem_cgroup_force_empty_list(memcg,
							node, zid, lru);
				}
			}
		}
		mem_cgroup_end_move(memcg);
		memcg_oom_recover(memcg);
		cond_resched();

		/*
		 * Kernel memory may not necessarily be trackable to a specific
		 * process. So they are not migrated, and therefore we can't
		 * expect their value to drop to 0 here.
		 * Having res filled up with kmem only is enough.
		 *
		 * This is a safety check because mem_cgroup_force_empty_list
		 * could have raced with mem_cgroup_replace_page_cache callers
		 * so the lru seemed empty but the page could have been added
		 * right after the check. RES_USAGE should be safe as we always
		 * charge before adding to the LRU.
		 */
		usage = res_counter_read_u64(&memcg->res, RES_USAGE) -
			res_counter_read_u64(&memcg->kmem, RES_USAGE);
	} while (usage > 0);
}

static inline bool memcg_has_children(struct mem_cgroup *memcg)
{
	lockdep_assert_held(&memcg_create_mutex);
	/*
	 * The lock does not prevent addition or deletion to the list
	 * of children, but it prevents a new child from being
	 * initialized based on this parent in css_online(), so it's
	 * enough to decide whether hierarchically inherited
	 * attributes can still be changed or not.
	 */
	return memcg->use_hierarchy &&
		!list_empty(&memcg->css.cgroup->children);
}

/*
 * Reclaims as many pages from the given memcg as possible and moves
 * the rest to the parent.
 *
 * Caller is responsible for holding css reference for memcg.
 */
static int mem_cgroup_force_empty(struct mem_cgroup *memcg)
{
	int nr_retries = MEM_CGROUP_RECLAIM_RETRIES;
	struct cgroup *cgrp = memcg->css.cgroup;

	/* returns EBUSY if there is a task or if we come here twice. */
	if (cgroup_task_count(cgrp) || !list_empty(&cgrp->children))
		return -EBUSY;

	/* we call try-to-free pages for make this cgroup empty */
	lru_add_drain_all();
	/* try to free all pages in this cgroup */
	while (nr_retries && res_counter_read_u64(&memcg->res, RES_USAGE) > 0) {
		int progress;

		if (signal_pending(current))
			return -EINTR;

		progress = try_to_free_mem_cgroup_pages(memcg, GFP_KERNEL,
						false);
		if (!progress) {
			nr_retries--;
			/* maybe some writeback is necessary */
			congestion_wait(BLK_RW_ASYNC, HZ/10);
		}

	}
	lru_add_drain();
	mem_cgroup_reparent_charges(memcg);

	return 0;
}

static int mem_cgroup_force_empty_write(struct cgroup_subsys_state *css,
					unsigned int event)
{
	struct mem_cgroup *memcg = mem_cgroup_from_css(css);

	if (mem_cgroup_is_root(memcg))
		return -EINVAL;
	return mem_cgroup_force_empty(memcg);
}

static u64 mem_cgroup_hierarchy_read(struct cgroup_subsys_state *css,
				     struct cftype *cft)
{
	return mem_cgroup_from_css(css)->use_hierarchy;
}

static int mem_cgroup_hierarchy_write(struct cgroup_subsys_state *css,
				      struct cftype *cft, u64 val)
{
	int retval = 0;
	struct mem_cgroup *memcg = mem_cgroup_from_css(css);
	struct mem_cgroup *parent_memcg = mem_cgroup_from_css(css_parent(&memcg->css));

	mutex_lock(&memcg_create_mutex);

	if (memcg->use_hierarchy == val)
		goto out;

	/*
	 * If parent's use_hierarchy is set, we can't make any modifications
	 * in the child subtrees. If it is unset, then the change can
	 * occur, provided the current cgroup has no children.
	 *
	 * For the root cgroup, parent_mem is NULL, we allow value to be
	 * set if there are no children.
	 */
	if ((!parent_memcg || !parent_memcg->use_hierarchy) &&
				(val == 1 || val == 0)) {
		if (list_empty(&memcg->css.cgroup->children))
			memcg->use_hierarchy = val;
		else
			retval = -EBUSY;
	} else
		retval = -EINVAL;

out:
	mutex_unlock(&memcg_create_mutex);

	return retval;
}


static unsigned long mem_cgroup_recursive_stat(struct mem_cgroup *memcg,
					       enum mem_cgroup_stat_index idx)
{
	struct mem_cgroup *iter;
	long val = 0;

	/* Per-cpu values can be negative, use a signed accumulator */
	for_each_mem_cgroup_tree(iter, memcg)
		val += mem_cgroup_read_stat(iter, idx);

	if (val < 0) /* race ? */
		val = 0;
	return val;
}

static inline u64 mem_cgroup_usage(struct mem_cgroup *memcg, bool swap)
{
	u64 val;

	if (!mem_cgroup_is_root(memcg)) {
		if (!swap)
			return res_counter_read_u64(&memcg->res, RES_USAGE);
		else
			return res_counter_read_u64(&memcg->memsw, RES_USAGE);
	}

	/*
	 * Transparent hugepages are still accounted for in MEM_CGROUP_STAT_RSS
	 * as well as in MEM_CGROUP_STAT_RSS_HUGE.
	 */
	val = mem_cgroup_recursive_stat(memcg, MEM_CGROUP_STAT_CACHE);
	val += mem_cgroup_recursive_stat(memcg, MEM_CGROUP_STAT_RSS);

	if (swap)
		val += mem_cgroup_recursive_stat(memcg, MEM_CGROUP_STAT_SWAP);

	return val << PAGE_SHIFT;
}

static u64 mem_cgroup_read_u64(struct cgroup_subsys_state *css,
				   struct cftype *cft)
{
	struct mem_cgroup *memcg = mem_cgroup_from_css(css);
	u64 val;
	int name;
	enum res_type type;

	type = MEMFILE_TYPE(cft->private);
	name = MEMFILE_ATTR(cft->private);

	switch (type) {
	case _MEM:
		if (name == RES_USAGE)
			val = mem_cgroup_usage(memcg, false);
		else
			val = res_counter_read_u64(&memcg->res, name);
		break;
	case _MEMSWAP:
		if (name == RES_USAGE)
			val = mem_cgroup_usage(memcg, true);
		else
			val = res_counter_read_u64(&memcg->memsw, name);
		break;
	case _KMEM:
		val = res_counter_read_u64(&memcg->kmem, name);
		break;
	default:
		BUG();
	}

	return val;
}

#ifdef CONFIG_MEMCG_KMEM
/* should be called with activate_kmem_mutex held */
static int __memcg_activate_kmem(struct mem_cgroup *memcg,
				 unsigned long long limit)
{
	int err = 0;
	int memcg_id;

	if (memcg_kmem_is_active(memcg))
		return 0;

	/*
	 * We are going to allocate memory for data shared by all memory
	 * cgroups so let's stop accounting here.
	 */
	memcg_stop_kmem_account();

	/*
	 * For simplicity, we won't allow this to be disabled.  It also can't
	 * be changed if the cgroup has children already, or if tasks had
	 * already joined.
	 *
	 * If tasks join before we set the limit, a person looking at
	 * kmem.usage_in_bytes will have no way to determine when it took
	 * place, which makes the value quite meaningless.
	 *
	 * After it first became limited, changes in the value of the limit are
	 * of course permitted.
	 */
	mutex_lock(&memcg_create_mutex);
	if (cgroup_task_count(memcg->css.cgroup) || memcg_has_children(memcg))
		err = -EBUSY;
	mutex_unlock(&memcg_create_mutex);
	if (err)
		goto out;

	memcg_id = ida_simple_get(&kmem_limited_groups,
				  0, MEMCG_CACHES_MAX_SIZE, GFP_KERNEL);
	if (memcg_id < 0) {
		err = memcg_id;
		goto out;
	}

	/*
	 * Make sure we have enough space for this cgroup in each root cache's
	 * memcg_params.
	 */
	err = memcg_update_all_caches(memcg_id + 1);
	if (err)
		goto out_rmid;

	memcg->kmemcg_id = memcg_id;
	INIT_LIST_HEAD(&memcg->memcg_slab_caches);
	mutex_init(&memcg->slab_caches_mutex);

	/*
	 * We couldn't have accounted to this cgroup, because it hasn't got the
	 * active bit set yet, so this should succeed.
	 */
	err = res_counter_set_limit(&memcg->kmem, limit);
	VM_BUG_ON(err);

	static_key_slow_inc(&memcg_kmem_enabled_key);
	/*
	 * Setting the active bit after enabling static branching will
	 * guarantee no one starts accounting before all call sites are
	 * patched.
	 */
	memcg_kmem_set_active(memcg);
out:
	memcg_resume_kmem_account();
	return err;

out_rmid:
	ida_simple_remove(&kmem_limited_groups, memcg_id);
	goto out;
}

static int memcg_activate_kmem(struct mem_cgroup *memcg,
			       unsigned long long limit)
{
	int ret;

	mutex_lock(&activate_kmem_mutex);
	ret = __memcg_activate_kmem(memcg, limit);
	mutex_unlock(&activate_kmem_mutex);
	return ret;
}

static int memcg_update_kmem_limit(struct mem_cgroup *memcg,
				   unsigned long long val)
{
	int ret;

	if (!memcg_kmem_is_active(memcg))
		ret = memcg_activate_kmem(memcg, val);
	else
		ret = res_counter_set_limit(&memcg->kmem, val);
	return ret;
}

static int memcg_propagate_kmem(struct mem_cgroup *memcg)
{
	int ret = 0;
	struct mem_cgroup *parent = parent_mem_cgroup(memcg);

	if (!parent)
		return 0;

	mutex_lock(&activate_kmem_mutex);
	/*
	 * If the parent cgroup is not kmem-active now, it cannot be activated
	 * after this point, because it has at least one child already.
	 */
	if (memcg_kmem_is_active(parent))
		ret = __memcg_activate_kmem(memcg, RES_COUNTER_MAX);
	mutex_unlock(&activate_kmem_mutex);
	return ret;
}
#else
static int memcg_update_kmem_limit(struct mem_cgroup *memcg,
				   unsigned long long val)
{
	return -EINVAL;
}
#endif /* CONFIG_MEMCG_KMEM */

/*
 * The user of this function is...
 * RES_LIMIT.
 */
static int mem_cgroup_write(struct cgroup_subsys_state *css, struct cftype *cft,
			    const char *buffer)
{
	struct mem_cgroup *memcg = mem_cgroup_from_css(css);
	enum res_type type;
	int name;
	unsigned long long val;
	int ret;

	type = MEMFILE_TYPE(cft->private);
	name = MEMFILE_ATTR(cft->private);

	switch (name) {
	case RES_LIMIT:
		if (mem_cgroup_is_root(memcg)) { /* Can't set limit on root */
			ret = -EINVAL;
			break;
		}
		/* This function does all necessary parse...reuse it */
		ret = res_counter_memparse_write_strategy(buffer, &val);
		if (ret)
			break;
		if (type == _MEM)
			ret = mem_cgroup_resize_limit(memcg, val);
		else if (type == _MEMSWAP)
			ret = mem_cgroup_resize_memsw_limit(memcg, val);
		else if (type == _KMEM)
			ret = memcg_update_kmem_limit(memcg, val);
		else
			return -EINVAL;
		break;
	case RES_SOFT_LIMIT:
		ret = res_counter_memparse_write_strategy(buffer, &val);
		if (ret)
			break;
		/*
		 * For memsw, soft limits are hard to implement in terms
		 * of semantics, for now, we support soft limits for
		 * control without swap
		 */
		if (type == _MEM)
			ret = res_counter_set_soft_limit(&memcg->res, val);
		else
			ret = -EINVAL;
		break;
	default:
		ret = -EINVAL; /* should be BUG() ? */
		break;
	}
	return ret;
}

static void memcg_get_hierarchical_limit(struct mem_cgroup *memcg,
		unsigned long long *mem_limit, unsigned long long *memsw_limit)
{
	unsigned long long min_limit, min_memsw_limit, tmp;

	min_limit = res_counter_read_u64(&memcg->res, RES_LIMIT);
	min_memsw_limit = res_counter_read_u64(&memcg->memsw, RES_LIMIT);
	if (!memcg->use_hierarchy)
		goto out;

	while (css_parent(&memcg->css)) {
		memcg = mem_cgroup_from_css(css_parent(&memcg->css));
		if (!memcg->use_hierarchy)
			break;
		tmp = res_counter_read_u64(&memcg->res, RES_LIMIT);
		min_limit = min(min_limit, tmp);
		tmp = res_counter_read_u64(&memcg->memsw, RES_LIMIT);
		min_memsw_limit = min(min_memsw_limit, tmp);
	}
out:
	*mem_limit = min_limit;
	*memsw_limit = min_memsw_limit;
}

static int mem_cgroup_reset(struct cgroup_subsys_state *css, unsigned int event)
{
	struct mem_cgroup *memcg = mem_cgroup_from_css(css);
	int name;
	enum res_type type;

	type = MEMFILE_TYPE(event);
	name = MEMFILE_ATTR(event);

	switch (name) {
	case RES_MAX_USAGE:
		if (type == _MEM)
			res_counter_reset_max(&memcg->res);
		else if (type == _MEMSWAP)
			res_counter_reset_max(&memcg->memsw);
		else if (type == _KMEM)
			res_counter_reset_max(&memcg->kmem);
		else
			return -EINVAL;
		break;
	case RES_FAILCNT:
		if (type == _MEM)
			res_counter_reset_failcnt(&memcg->res);
		else if (type == _MEMSWAP)
			res_counter_reset_failcnt(&memcg->memsw);
		else if (type == _KMEM)
			res_counter_reset_failcnt(&memcg->kmem);
		else
			return -EINVAL;
		break;
	}

	return 0;
}

static u64 mem_cgroup_move_charge_read(struct cgroup_subsys_state *css,
					struct cftype *cft)
{
	return mem_cgroup_from_css(css)->move_charge_at_immigrate;
}

#ifdef CONFIG_MMU
static int mem_cgroup_move_charge_write(struct cgroup_subsys_state *css,
					struct cftype *cft, u64 val)
{
	struct mem_cgroup *memcg = mem_cgroup_from_css(css);

	if (val >= (1 << NR_MOVE_TYPE))
		return -EINVAL;

	/*
	 * No kind of locking is needed in here, because ->can_attach() will
	 * check this value once in the beginning of the process, and then carry
	 * on with stale data. This means that changes to this value will only
	 * affect task migrations starting after the change.
	 */
	memcg->move_charge_at_immigrate = val;
	return 0;
}
#else
static int mem_cgroup_move_charge_write(struct cgroup_subsys_state *css,
					struct cftype *cft, u64 val)
{
	return -ENOSYS;
}
#endif

#ifdef CONFIG_NUMA
static int memcg_numa_stat_show(struct seq_file *m, void *v)
{
	struct numa_stat {
		const char *name;
		unsigned int lru_mask;
	};

	static const struct numa_stat stats[] = {
		{ "total", LRU_ALL },
		{ "file", LRU_ALL_FILE },
		{ "anon", LRU_ALL_ANON },
		{ "unevictable", BIT(LRU_UNEVICTABLE) },
	};
	const struct numa_stat *stat;
	int nid;
	unsigned long nr;
	struct mem_cgroup *memcg = mem_cgroup_from_css(seq_css(m));

	for (stat = stats; stat < stats + ARRAY_SIZE(stats); stat++) {
		nr = mem_cgroup_nr_lru_pages(memcg, stat->lru_mask);
		seq_printf(m, "%s=%lu", stat->name, nr);
		for_each_node_state(nid, N_MEMORY) {
			nr = mem_cgroup_node_nr_lru_pages(memcg, nid,
							  stat->lru_mask);
			seq_printf(m, " N%d=%lu", nid, nr);
		}
		seq_putc(m, '\n');
	}

	for (stat = stats; stat < stats + ARRAY_SIZE(stats); stat++) {
		struct mem_cgroup *iter;

		nr = 0;
		for_each_mem_cgroup_tree(iter, memcg)
			nr += mem_cgroup_nr_lru_pages(iter, stat->lru_mask);
		seq_printf(m, "hierarchical_%s=%lu", stat->name, nr);
		for_each_node_state(nid, N_MEMORY) {
			nr = 0;
			for_each_mem_cgroup_tree(iter, memcg)
				nr += mem_cgroup_node_nr_lru_pages(
					iter, nid, stat->lru_mask);
			seq_printf(m, " N%d=%lu", nid, nr);
		}
		seq_putc(m, '\n');
	}

	return 0;
}
#endif /* CONFIG_NUMA */

static inline void mem_cgroup_lru_names_not_uptodate(void)
{
	BUILD_BUG_ON(ARRAY_SIZE(mem_cgroup_lru_names) != NR_LRU_LISTS);
}

static int memcg_stat_show(struct seq_file *m, void *v)
{
	struct mem_cgroup *memcg = mem_cgroup_from_css(seq_css(m));
	struct mem_cgroup *mi;
	unsigned int i;

	for (i = 0; i < MEM_CGROUP_STAT_NSTATS; i++) {
		if (i == MEM_CGROUP_STAT_SWAP && !do_swap_account)
			continue;
		seq_printf(m, "%s %ld\n", mem_cgroup_stat_names[i],
			   mem_cgroup_read_stat(memcg, i) * PAGE_SIZE);
	}

	for (i = 0; i < MEM_CGROUP_EVENTS_NSTATS; i++)
		seq_printf(m, "%s %lu\n", mem_cgroup_events_names[i],
			   mem_cgroup_read_events(memcg, i));

	for (i = 0; i < NR_LRU_LISTS; i++)
		seq_printf(m, "%s %lu\n", mem_cgroup_lru_names[i],
			   mem_cgroup_nr_lru_pages(memcg, BIT(i)) * PAGE_SIZE);

	/* Hierarchical information */
	{
		unsigned long long limit, memsw_limit;
		memcg_get_hierarchical_limit(memcg, &limit, &memsw_limit);
		seq_printf(m, "hierarchical_memory_limit %llu\n", limit);
		if (do_swap_account)
			seq_printf(m, "hierarchical_memsw_limit %llu\n",
				   memsw_limit);
	}

	for (i = 0; i < MEM_CGROUP_STAT_NSTATS; i++) {
		long long val = 0;

		if (i == MEM_CGROUP_STAT_SWAP && !do_swap_account)
			continue;
		for_each_mem_cgroup_tree(mi, memcg)
			val += mem_cgroup_read_stat(mi, i) * PAGE_SIZE;
		seq_printf(m, "total_%s %lld\n", mem_cgroup_stat_names[i], val);
	}

	for (i = 0; i < MEM_CGROUP_EVENTS_NSTATS; i++) {
		unsigned long long val = 0;

		for_each_mem_cgroup_tree(mi, memcg)
			val += mem_cgroup_read_events(mi, i);
		seq_printf(m, "total_%s %llu\n",
			   mem_cgroup_events_names[i], val);
	}

	for (i = 0; i < NR_LRU_LISTS; i++) {
		unsigned long long val = 0;

		for_each_mem_cgroup_tree(mi, memcg)
			val += mem_cgroup_nr_lru_pages(mi, BIT(i)) * PAGE_SIZE;
		seq_printf(m, "total_%s %llu\n", mem_cgroup_lru_names[i], val);
	}

#ifdef CONFIG_DEBUG_VM
	{
		int nid, zid;
		struct mem_cgroup_per_zone *mz;
		struct zone_reclaim_stat *rstat;
		unsigned long recent_rotated[2] = {0, 0};
		unsigned long recent_scanned[2] = {0, 0};

		for_each_online_node(nid)
			for (zid = 0; zid < MAX_NR_ZONES; zid++) {
				mz = mem_cgroup_zoneinfo(memcg, nid, zid);
				rstat = &mz->lruvec.reclaim_stat;

				recent_rotated[0] += rstat->recent_rotated[0];
				recent_rotated[1] += rstat->recent_rotated[1];
				recent_scanned[0] += rstat->recent_scanned[0];
				recent_scanned[1] += rstat->recent_scanned[1];
			}
		seq_printf(m, "recent_rotated_anon %lu\n", recent_rotated[0]);
		seq_printf(m, "recent_rotated_file %lu\n", recent_rotated[1]);
		seq_printf(m, "recent_scanned_anon %lu\n", recent_scanned[0]);
		seq_printf(m, "recent_scanned_file %lu\n", recent_scanned[1]);
	}
#endif

	return 0;
}

static u64 mem_cgroup_swappiness_read(struct cgroup_subsys_state *css,
				      struct cftype *cft)
{
	struct mem_cgroup *memcg = mem_cgroup_from_css(css);

	return mem_cgroup_swappiness(memcg);
}

static int mem_cgroup_swappiness_write(struct cgroup_subsys_state *css,
				       struct cftype *cft, u64 val)
{
	struct mem_cgroup *memcg = mem_cgroup_from_css(css);
	struct mem_cgroup *parent = mem_cgroup_from_css(css_parent(&memcg->css));

	if (val > 100 || !parent)
		return -EINVAL;

	mutex_lock(&memcg_create_mutex);

	/* If under hierarchy, only empty-root can set this value */
	if ((parent->use_hierarchy) || memcg_has_children(memcg)) {
		mutex_unlock(&memcg_create_mutex);
		return -EINVAL;
	}

	memcg->swappiness = val;

	mutex_unlock(&memcg_create_mutex);

	return 0;
}

static void __mem_cgroup_threshold(struct mem_cgroup *memcg, bool swap)
{
	struct mem_cgroup_threshold_ary *t;
	u64 usage;
	int i;

	rcu_read_lock();
	if (!swap)
		t = rcu_dereference(memcg->thresholds.primary);
	else
		t = rcu_dereference(memcg->memsw_thresholds.primary);

	if (!t)
		goto unlock;

	usage = mem_cgroup_usage(memcg, swap);

	/*
	 * current_threshold points to threshold just below or equal to usage.
	 * If it's not true, a threshold was crossed after last
	 * call of __mem_cgroup_threshold().
	 */
	i = t->current_threshold;

	/*
	 * Iterate backward over array of thresholds starting from
	 * current_threshold and check if a threshold is crossed.
	 * If none of thresholds below usage is crossed, we read
	 * only one element of the array here.
	 */
	for (; i >= 0 && unlikely(t->entries[i].threshold > usage); i--)
		eventfd_signal(t->entries[i].eventfd, 1);

	/* i = current_threshold + 1 */
	i++;

	/*
	 * Iterate forward over array of thresholds starting from
	 * current_threshold+1 and check if a threshold is crossed.
	 * If none of thresholds above usage is crossed, we read
	 * only one element of the array here.
	 */
	for (; i < t->size && unlikely(t->entries[i].threshold <= usage); i++)
		eventfd_signal(t->entries[i].eventfd, 1);

	/* Update current_threshold */
	t->current_threshold = i - 1;
unlock:
	rcu_read_unlock();
}

static void mem_cgroup_threshold(struct mem_cgroup *memcg)
{
	while (memcg) {
		__mem_cgroup_threshold(memcg, false);
		if (do_swap_account)
			__mem_cgroup_threshold(memcg, true);

		memcg = parent_mem_cgroup(memcg);
	}
}

static int compare_thresholds(const void *a, const void *b)
{
	const struct mem_cgroup_threshold *_a = a;
	const struct mem_cgroup_threshold *_b = b;

	if (_a->threshold > _b->threshold)
		return 1;

	if (_a->threshold < _b->threshold)
		return -1;

	return 0;
}

static int mem_cgroup_oom_notify_cb(struct mem_cgroup *memcg)
{
	struct mem_cgroup_eventfd_list *ev;

	list_for_each_entry(ev, &memcg->oom_notify, list)
		eventfd_signal(ev->eventfd, 1);
	return 0;
}

static void mem_cgroup_oom_notify(struct mem_cgroup *memcg)
{
	struct mem_cgroup *iter;

	for_each_mem_cgroup_tree(iter, memcg)
		mem_cgroup_oom_notify_cb(iter);
}

static int __mem_cgroup_usage_register_event(struct mem_cgroup *memcg,
	struct eventfd_ctx *eventfd, const char *args, enum res_type type)
{
	struct mem_cgroup_thresholds *thresholds;
	struct mem_cgroup_threshold_ary *new;
	u64 threshold, usage;
	int i, size, ret;

	ret = res_counter_memparse_write_strategy(args, &threshold);
	if (ret)
		return ret;

	mutex_lock(&memcg->thresholds_lock);

	if (type == _MEM)
		thresholds = &memcg->thresholds;
	else if (type == _MEMSWAP)
		thresholds = &memcg->memsw_thresholds;
	else
		BUG();

	usage = mem_cgroup_usage(memcg, type == _MEMSWAP);

	/* Check if a threshold crossed before adding a new one */
	if (thresholds->primary)
		__mem_cgroup_threshold(memcg, type == _MEMSWAP);

	size = thresholds->primary ? thresholds->primary->size + 1 : 1;

	/* Allocate memory for new array of thresholds */
	new = kmalloc(sizeof(*new) + size * sizeof(struct mem_cgroup_threshold),
			GFP_KERNEL);
	if (!new) {
		ret = -ENOMEM;
		goto unlock;
	}
	new->size = size;

	/* Copy thresholds (if any) to new array */
	if (thresholds->primary) {
		memcpy(new->entries, thresholds->primary->entries, (size - 1) *
				sizeof(struct mem_cgroup_threshold));
	}

	/* Add new threshold */
	new->entries[size - 1].eventfd = eventfd;
	new->entries[size - 1].threshold = threshold;

	/* Sort thresholds. Registering of new threshold isn't time-critical */
	sort(new->entries, size, sizeof(struct mem_cgroup_threshold),
			compare_thresholds, NULL);

	/* Find current threshold */
	new->current_threshold = -1;
	for (i = 0; i < size; i++) {
		if (new->entries[i].threshold <= usage) {
			/*
			 * new->current_threshold will not be used until
			 * rcu_assign_pointer(), so it's safe to increment
			 * it here.
			 */
			++new->current_threshold;
		} else
			break;
	}

	/* Free old spare buffer and save old primary buffer as spare */
	kfree(thresholds->spare);
	thresholds->spare = thresholds->primary;

	rcu_assign_pointer(thresholds->primary, new);

	/* To be sure that nobody uses thresholds */
	synchronize_rcu();

unlock:
	mutex_unlock(&memcg->thresholds_lock);

	return ret;
}

static int mem_cgroup_usage_register_event(struct mem_cgroup *memcg,
	struct eventfd_ctx *eventfd, const char *args)
{
	return __mem_cgroup_usage_register_event(memcg, eventfd, args, _MEM);
}

static int memsw_cgroup_usage_register_event(struct mem_cgroup *memcg,
	struct eventfd_ctx *eventfd, const char *args)
{
	return __mem_cgroup_usage_register_event(memcg, eventfd, args, _MEMSWAP);
}

static void __mem_cgroup_usage_unregister_event(struct mem_cgroup *memcg,
	struct eventfd_ctx *eventfd, enum res_type type)
{
	struct mem_cgroup_thresholds *thresholds;
	struct mem_cgroup_threshold_ary *new;
	u64 usage;
	int i, j, size;

	mutex_lock(&memcg->thresholds_lock);
	if (type == _MEM)
		thresholds = &memcg->thresholds;
	else if (type == _MEMSWAP)
		thresholds = &memcg->memsw_thresholds;
	else
		BUG();

	if (!thresholds->primary)
		goto unlock;

	usage = mem_cgroup_usage(memcg, type == _MEMSWAP);

	/* Check if a threshold crossed before removing */
	__mem_cgroup_threshold(memcg, type == _MEMSWAP);

	/* Calculate new number of threshold */
	size = 0;
	for (i = 0; i < thresholds->primary->size; i++) {
		if (thresholds->primary->entries[i].eventfd != eventfd)
			size++;
	}

	new = thresholds->spare;

	/* Set thresholds array to NULL if we don't have thresholds */
	if (!size) {
		kfree(new);
		new = NULL;
		goto swap_buffers;
	}

	new->size = size;

	/* Copy thresholds and find current threshold */
	new->current_threshold = -1;
	for (i = 0, j = 0; i < thresholds->primary->size; i++) {
		if (thresholds->primary->entries[i].eventfd == eventfd)
			continue;

		new->entries[j] = thresholds->primary->entries[i];
		if (new->entries[j].threshold <= usage) {
			/*
			 * new->current_threshold will not be used
			 * until rcu_assign_pointer(), so it's safe to increment
			 * it here.
			 */
			++new->current_threshold;
		}
		j++;
	}

swap_buffers:
	/* Swap primary and spare array */
	thresholds->spare = thresholds->primary;
	/* If all events are unregistered, free the spare array */
	if (!new) {
		kfree(thresholds->spare);
		thresholds->spare = NULL;
	}

	rcu_assign_pointer(thresholds->primary, new);

	/* To be sure that nobody uses thresholds */
	synchronize_rcu();
unlock:
	mutex_unlock(&memcg->thresholds_lock);
}

static void mem_cgroup_usage_unregister_event(struct mem_cgroup *memcg,
	struct eventfd_ctx *eventfd)
{
	return __mem_cgroup_usage_unregister_event(memcg, eventfd, _MEM);
}

static void memsw_cgroup_usage_unregister_event(struct mem_cgroup *memcg,
	struct eventfd_ctx *eventfd)
{
	return __mem_cgroup_usage_unregister_event(memcg, eventfd, _MEMSWAP);
}

static int mem_cgroup_oom_register_event(struct mem_cgroup *memcg,
	struct eventfd_ctx *eventfd, const char *args)
{
	struct mem_cgroup_eventfd_list *event;

	event = kmalloc(sizeof(*event),	GFP_KERNEL);
	if (!event)
		return -ENOMEM;

	spin_lock(&memcg_oom_lock);

	event->eventfd = eventfd;
	list_add(&event->list, &memcg->oom_notify);

	/* already in OOM ? */
	if (atomic_read(&memcg->under_oom))
		eventfd_signal(eventfd, 1);
	spin_unlock(&memcg_oom_lock);

	return 0;
}

static void mem_cgroup_oom_unregister_event(struct mem_cgroup *memcg,
	struct eventfd_ctx *eventfd)
{
	struct mem_cgroup_eventfd_list *ev, *tmp;

	spin_lock(&memcg_oom_lock);

	list_for_each_entry_safe(ev, tmp, &memcg->oom_notify, list) {
		if (ev->eventfd == eventfd) {
			list_del(&ev->list);
			kfree(ev);
		}
	}

	spin_unlock(&memcg_oom_lock);
}

static int mem_cgroup_oom_control_read(struct seq_file *sf, void *v)
{
	struct mem_cgroup *memcg = mem_cgroup_from_css(seq_css(sf));

	seq_printf(sf, "oom_kill_disable %d\n", memcg->oom_kill_disable);
	seq_printf(sf, "under_oom %d\n", (bool)atomic_read(&memcg->under_oom));
	return 0;
}

static int mem_cgroup_oom_control_write(struct cgroup_subsys_state *css,
	struct cftype *cft, u64 val)
{
	struct mem_cgroup *memcg = mem_cgroup_from_css(css);
	struct mem_cgroup *parent = mem_cgroup_from_css(css_parent(&memcg->css));

	/* cannot set to root cgroup and only 0 and 1 are allowed */
	if (!parent || !((val == 0) || (val == 1)))
		return -EINVAL;

	mutex_lock(&memcg_create_mutex);
	/* oom-kill-disable is a flag for subhierarchy. */
	if ((parent->use_hierarchy) || memcg_has_children(memcg)) {
		mutex_unlock(&memcg_create_mutex);
		return -EINVAL;
	}
	memcg->oom_kill_disable = val;
	if (!val)
		memcg_oom_recover(memcg);
	mutex_unlock(&memcg_create_mutex);
	return 0;
}

#ifdef CONFIG_MEMCG_KMEM
static int memcg_init_kmem(struct mem_cgroup *memcg, struct cgroup_subsys *ss)
{
	int ret;

	memcg->kmemcg_id = -1;
	ret = memcg_propagate_kmem(memcg);
	if (ret)
		return ret;

	return mem_cgroup_sockets_init(memcg, ss);
}

static void memcg_destroy_kmem(struct mem_cgroup *memcg)
{
	mem_cgroup_sockets_destroy(memcg);
}

static void kmem_cgroup_css_offline(struct mem_cgroup *memcg)
{
	if (!memcg_kmem_is_active(memcg))
		return;

	/*
	 * kmem charges can outlive the cgroup. In the case of slab
	 * pages, for instance, a page contain objects from various
	 * processes. As we prevent from taking a reference for every
	 * such allocation we have to be careful when doing uncharge
	 * (see memcg_uncharge_kmem) and here during offlining.
	 *
	 * The idea is that that only the _last_ uncharge which sees
	 * the dead memcg will drop the last reference. An additional
	 * reference is taken here before the group is marked dead
	 * which is then paired with css_put during uncharge resp. here.
	 *
	 * Although this might sound strange as this path is called from
	 * css_offline() when the referencemight have dropped down to 0
	 * and shouldn't be incremented anymore (css_tryget would fail)
	 * we do not have other options because of the kmem allocations
	 * lifetime.
	 */
	css_get(&memcg->css);

	memcg_kmem_mark_dead(memcg);

	if (res_counter_read_u64(&memcg->kmem, RES_USAGE) != 0)
		return;

	if (memcg_kmem_test_and_clear_dead(memcg))
		css_put(&memcg->css);
}
#else
static int memcg_init_kmem(struct mem_cgroup *memcg, struct cgroup_subsys *ss)
{
	return 0;
}

static void memcg_destroy_kmem(struct mem_cgroup *memcg)
{
}

static void kmem_cgroup_css_offline(struct mem_cgroup *memcg)
{
}
#endif

/*
 * DO NOT USE IN NEW FILES.
 *
 * "cgroup.event_control" implementation.
 *
 * This is way over-engineered.  It tries to support fully configurable
 * events for each user.  Such level of flexibility is completely
 * unnecessary especially in the light of the planned unified hierarchy.
 *
 * Please deprecate this and replace with something simpler if at all
 * possible.
 */

/*
 * Unregister event and free resources.
 *
 * Gets called from workqueue.
 */
static void memcg_event_remove(struct work_struct *work)
{
	struct mem_cgroup_event *event =
		container_of(work, struct mem_cgroup_event, remove);
	struct mem_cgroup *memcg = event->memcg;

	remove_wait_queue(event->wqh, &event->wait);

	event->unregister_event(memcg, event->eventfd);

	/* Notify userspace the event is going away. */
	eventfd_signal(event->eventfd, 1);

	eventfd_ctx_put(event->eventfd);
	kfree(event);
	css_put(&memcg->css);
}

/*
 * Gets called on POLLHUP on eventfd when user closes it.
 *
 * Called with wqh->lock held and interrupts disabled.
 */
static int memcg_event_wake(wait_queue_t *wait, unsigned mode,
			    int sync, void *key)
{
	struct mem_cgroup_event *event =
		container_of(wait, struct mem_cgroup_event, wait);
	struct mem_cgroup *memcg = event->memcg;
	unsigned long flags = (unsigned long)key;

	if (flags & POLLHUP) {
		/*
		 * If the event has been detached at cgroup removal, we
		 * can simply return knowing the other side will cleanup
		 * for us.
		 *
		 * We can't race against event freeing since the other
		 * side will require wqh->lock via remove_wait_queue(),
		 * which we hold.
		 */
		spin_lock(&memcg->event_list_lock);
		if (!list_empty(&event->list)) {
			list_del_init(&event->list);
			/*
			 * We are in atomic context, but cgroup_event_remove()
			 * may sleep, so we have to call it in workqueue.
			 */
			schedule_work(&event->remove);
		}
		spin_unlock(&memcg->event_list_lock);
	}

	return 0;
}

static void memcg_event_ptable_queue_proc(struct file *file,
		wait_queue_head_t *wqh, poll_table *pt)
{
	struct mem_cgroup_event *event =
		container_of(pt, struct mem_cgroup_event, pt);

	event->wqh = wqh;
	add_wait_queue(wqh, &event->wait);
}

/*
 * DO NOT USE IN NEW FILES.
 *
 * Parse input and register new cgroup event handler.
 *
 * Input must be in format '<event_fd> <control_fd> <args>'.
 * Interpretation of args is defined by control file implementation.
 */
static int memcg_write_event_control(struct cgroup_subsys_state *css,
				     struct cftype *cft, const char *buffer)
{
	struct mem_cgroup *memcg = mem_cgroup_from_css(css);
	struct mem_cgroup_event *event;
	struct cgroup_subsys_state *cfile_css;
	unsigned int efd, cfd;
	struct fd efile;
	struct fd cfile;
	const char *name;
	char *endp;
	int ret;

	efd = simple_strtoul(buffer, &endp, 10);
	if (*endp != ' ')
		return -EINVAL;
	buffer = endp + 1;

	cfd = simple_strtoul(buffer, &endp, 10);
	if ((*endp != ' ') && (*endp != '\0'))
		return -EINVAL;
	buffer = endp + 1;

	event = kzalloc(sizeof(*event), GFP_KERNEL);
	if (!event)
		return -ENOMEM;

	event->memcg = memcg;
	INIT_LIST_HEAD(&event->list);
	init_poll_funcptr(&event->pt, memcg_event_ptable_queue_proc);
	init_waitqueue_func_entry(&event->wait, memcg_event_wake);
	INIT_WORK(&event->remove, memcg_event_remove);

	efile = fdget(efd);
	if (!efile.file) {
		ret = -EBADF;
		goto out_kfree;
	}

	event->eventfd = eventfd_ctx_fileget(efile.file);
	if (IS_ERR(event->eventfd)) {
		ret = PTR_ERR(event->eventfd);
		goto out_put_efile;
	}

	cfile = fdget(cfd);
	if (!cfile.file) {
		ret = -EBADF;
		goto out_put_eventfd;
	}

	/* the process need read permission on control file */
	/* AV: shouldn't we check that it's been opened for read instead? */
	ret = inode_permission(file_inode(cfile.file), MAY_READ);
	if (ret < 0)
		goto out_put_cfile;

	/*
	 * Determine the event callbacks and set them in @event.  This used
	 * to be done via struct cftype but cgroup core no longer knows
	 * about these events.  The following is crude but the whole thing
	 * is for compatibility anyway.
	 *
	 * DO NOT ADD NEW FILES.
	 */
	name = cfile.file->f_dentry->d_name.name;

	if (!strcmp(name, "memory.usage_in_bytes")) {
		event->register_event = mem_cgroup_usage_register_event;
		event->unregister_event = mem_cgroup_usage_unregister_event;
	} else if (!strcmp(name, "memory.oom_control")) {
		event->register_event = mem_cgroup_oom_register_event;
		event->unregister_event = mem_cgroup_oom_unregister_event;
	} else if (!strcmp(name, "memory.pressure_level")) {
		event->register_event = vmpressure_register_event;
		event->unregister_event = vmpressure_unregister_event;
	} else if (!strcmp(name, "memory.memsw.usage_in_bytes")) {
		event->register_event = memsw_cgroup_usage_register_event;
		event->unregister_event = memsw_cgroup_usage_unregister_event;
	} else {
		ret = -EINVAL;
		goto out_put_cfile;
	}

	/*
	 * Verify @cfile should belong to @css.  Also, remaining events are
	 * automatically removed on cgroup destruction but the removal is
	 * asynchronous, so take an extra ref on @css.
	 */
	rcu_read_lock();

	ret = -EINVAL;
	cfile_css = css_from_dir(cfile.file->f_dentry->d_parent,
				 &mem_cgroup_subsys);
	if (cfile_css == css && css_tryget(css))
		ret = 0;

	rcu_read_unlock();
	if (ret)
		goto out_put_cfile;

	ret = event->register_event(memcg, event->eventfd, buffer);
	if (ret)
		goto out_put_css;

	efile.file->f_op->poll(efile.file, &event->pt);

	spin_lock(&memcg->event_list_lock);
	list_add(&event->list, &memcg->event_list);
	spin_unlock(&memcg->event_list_lock);

	fdput(cfile);
	fdput(efile);

	return 0;

out_put_css:
	css_put(css);
out_put_cfile:
	fdput(cfile);
out_put_eventfd:
	eventfd_ctx_put(event->eventfd);
out_put_efile:
	fdput(efile);
out_kfree:
	kfree(event);

	return ret;
}

static struct cftype mem_cgroup_files[] = {
	{
		.name = "usage_in_bytes",
		.private = MEMFILE_PRIVATE(_MEM, RES_USAGE),
		.read_u64 = mem_cgroup_read_u64,
	},
	{
		.name = "max_usage_in_bytes",
		.private = MEMFILE_PRIVATE(_MEM, RES_MAX_USAGE),
		.trigger = mem_cgroup_reset,
		.read_u64 = mem_cgroup_read_u64,
	},
	{
		.name = "limit_in_bytes",
		.private = MEMFILE_PRIVATE(_MEM, RES_LIMIT),
		.write_string = mem_cgroup_write,
		.read_u64 = mem_cgroup_read_u64,
	},
	{
		.name = "soft_limit_in_bytes",
		.private = MEMFILE_PRIVATE(_MEM, RES_SOFT_LIMIT),
		.write_string = mem_cgroup_write,
		.read_u64 = mem_cgroup_read_u64,
	},
	{
		.name = "failcnt",
		.private = MEMFILE_PRIVATE(_MEM, RES_FAILCNT),
		.trigger = mem_cgroup_reset,
		.read_u64 = mem_cgroup_read_u64,
	},
	{
		.name = "stat",
		.seq_show = memcg_stat_show,
	},
	{
		.name = "force_empty",
		.trigger = mem_cgroup_force_empty_write,
	},
	{
		.name = "use_hierarchy",
		.flags = CFTYPE_INSANE,
		.write_u64 = mem_cgroup_hierarchy_write,
		.read_u64 = mem_cgroup_hierarchy_read,
	},
	{
		.name = "cgroup.event_control",		/* XXX: for compat */
		.write_string = memcg_write_event_control,
		.flags = CFTYPE_NO_PREFIX,
		.mode = S_IWUGO,
	},
	{
		.name = "swappiness",
		.read_u64 = mem_cgroup_swappiness_read,
		.write_u64 = mem_cgroup_swappiness_write,
	},
	{
		.name = "move_charge_at_immigrate",
		.read_u64 = mem_cgroup_move_charge_read,
		.write_u64 = mem_cgroup_move_charge_write,
	},
	{
		.name = "oom_control",
		.seq_show = mem_cgroup_oom_control_read,
		.write_u64 = mem_cgroup_oom_control_write,
		.private = MEMFILE_PRIVATE(_OOM_TYPE, OOM_CONTROL),
	},
	{
		.name = "pressure_level",
	},
#ifdef CONFIG_NUMA
	{
		.name = "numa_stat",
		.seq_show = memcg_numa_stat_show,
	},
#endif
#ifdef CONFIG_MEMCG_KMEM
	{
		.name = "kmem.limit_in_bytes",
		.private = MEMFILE_PRIVATE(_KMEM, RES_LIMIT),
		.write_string = mem_cgroup_write,
		.read_u64 = mem_cgroup_read_u64,
	},
	{
		.name = "kmem.usage_in_bytes",
		.private = MEMFILE_PRIVATE(_KMEM, RES_USAGE),
		.read_u64 = mem_cgroup_read_u64,
	},
	{
		.name = "kmem.failcnt",
		.private = MEMFILE_PRIVATE(_KMEM, RES_FAILCNT),
		.trigger = mem_cgroup_reset,
		.read_u64 = mem_cgroup_read_u64,
	},
	{
		.name = "kmem.max_usage_in_bytes",
		.private = MEMFILE_PRIVATE(_KMEM, RES_MAX_USAGE),
		.trigger = mem_cgroup_reset,
		.read_u64 = mem_cgroup_read_u64,
	},
#ifdef CONFIG_SLABINFO
	{
		.name = "kmem.slabinfo",
		.seq_show = mem_cgroup_slabinfo_read,
	},
#endif
#endif
	{ },	/* terminate */
};

#ifdef CONFIG_MEMCG_SWAP
static struct cftype memsw_cgroup_files[] = {
	{
		.name = "memsw.usage_in_bytes",
		.private = MEMFILE_PRIVATE(_MEMSWAP, RES_USAGE),
		.read_u64 = mem_cgroup_read_u64,
	},
	{
		.name = "memsw.max_usage_in_bytes",
		.private = MEMFILE_PRIVATE(_MEMSWAP, RES_MAX_USAGE),
		.trigger = mem_cgroup_reset,
		.read_u64 = mem_cgroup_read_u64,
	},
	{
		.name = "memsw.limit_in_bytes",
		.private = MEMFILE_PRIVATE(_MEMSWAP, RES_LIMIT),
		.write_string = mem_cgroup_write,
		.read_u64 = mem_cgroup_read_u64,
	},
	{
		.name = "memsw.failcnt",
		.private = MEMFILE_PRIVATE(_MEMSWAP, RES_FAILCNT),
		.trigger = mem_cgroup_reset,
		.read_u64 = mem_cgroup_read_u64,
	},
	{ },	/* terminate */
};
#endif
static int alloc_mem_cgroup_per_zone_info(struct mem_cgroup *memcg, int node)
{
	struct mem_cgroup_per_node *pn;
	struct mem_cgroup_per_zone *mz;
	int zone, tmp = node;
	/*
	 * This routine is called against possible nodes.
	 * But it's BUG to call kmalloc() against offline node.
	 *
	 * TODO: this routine can waste much memory for nodes which will
	 *       never be onlined. It's better to use memory hotplug callback
	 *       function.
	 */
	if (!node_state(node, N_NORMAL_MEMORY))
		tmp = -1;
	pn = kzalloc_node(sizeof(*pn), GFP_KERNEL, tmp);
	if (!pn)
		return 1;

	for (zone = 0; zone < MAX_NR_ZONES; zone++) {
		mz = &pn->zoneinfo[zone];
		lruvec_init(&mz->lruvec);
		mz->usage_in_excess = 0;
		mz->on_tree = false;
		mz->memcg = memcg;
	}
	memcg->nodeinfo[node] = pn;
	return 0;
}

static void free_mem_cgroup_per_zone_info(struct mem_cgroup *memcg, int node)
{
	kfree(memcg->nodeinfo[node]);
}

static struct mem_cgroup *mem_cgroup_alloc(void)
{
	struct mem_cgroup *memcg;
	size_t size;

	size = sizeof(struct mem_cgroup);
	size += nr_node_ids * sizeof(struct mem_cgroup_per_node *);

	memcg = kzalloc(size, GFP_KERNEL);
	if (!memcg)
		return NULL;

	memcg->stat = alloc_percpu(struct mem_cgroup_stat_cpu);
	if (!memcg->stat)
		goto out_free;
	spin_lock_init(&memcg->pcp_counter_lock);
	return memcg;

out_free:
	kfree(memcg);
	return NULL;
}

/*
 * At destroying mem_cgroup, references from swap_cgroup can remain.
 * (scanning all at force_empty is too costly...)
 *
 * Instead of clearing all references at force_empty, we remember
 * the number of reference from swap_cgroup and free mem_cgroup when
 * it goes down to 0.
 *
 * Removal of cgroup itself succeeds regardless of refs from swap.
 */

static void __mem_cgroup_free(struct mem_cgroup *memcg)
{
	int node;

	mem_cgroup_remove_from_trees(memcg);

	for_each_node(node)
		free_mem_cgroup_per_zone_info(memcg, node);

	free_percpu(memcg->stat);

	/*
	 * We need to make sure that (at least for now), the jump label
	 * destruction code runs outside of the cgroup lock. This is because
	 * get_online_cpus(), which is called from the static_branch update,
	 * can't be called inside the cgroup_lock. cpusets are the ones
	 * enforcing this dependency, so if they ever change, we might as well.
	 *
	 * schedule_work() will guarantee this happens. Be careful if you need
	 * to move this code around, and make sure it is outside
	 * the cgroup_lock.
	 */
	disarm_static_keys(memcg);
	kfree(memcg);
}

/*
 * Returns the parent mem_cgroup in memcgroup hierarchy with hierarchy enabled.
 */
struct mem_cgroup *parent_mem_cgroup(struct mem_cgroup *memcg)
{
	if (!memcg->res.parent)
		return NULL;
	return mem_cgroup_from_res_counter(memcg->res.parent, res);
}
EXPORT_SYMBOL(parent_mem_cgroup);

static void __init mem_cgroup_soft_limit_tree_init(void)
{
	struct mem_cgroup_tree_per_node *rtpn;
	struct mem_cgroup_tree_per_zone *rtpz;
	int tmp, node, zone;

	for_each_node(node) {
		tmp = node;
		if (!node_state(node, N_NORMAL_MEMORY))
			tmp = -1;
		rtpn = kzalloc_node(sizeof(*rtpn), GFP_KERNEL, tmp);
		BUG_ON(!rtpn);

		soft_limit_tree.rb_tree_per_node[node] = rtpn;

		for (zone = 0; zone < MAX_NR_ZONES; zone++) {
			rtpz = &rtpn->rb_tree_per_zone[zone];
			rtpz->rb_root = RB_ROOT;
			spin_lock_init(&rtpz->lock);
		}
	}
}

static struct cgroup_subsys_state * __ref
mem_cgroup_css_alloc(struct cgroup_subsys_state *parent_css)
{
	struct mem_cgroup *memcg;
	long error = -ENOMEM;
	int node;

	memcg = mem_cgroup_alloc();
	if (!memcg)
		return ERR_PTR(error);

	for_each_node(node)
		if (alloc_mem_cgroup_per_zone_info(memcg, node))
			goto free_out;

	/* root ? */
	if (parent_css == NULL) {
		root_mem_cgroup = memcg;
		res_counter_init(&memcg->res, NULL);
		res_counter_init(&memcg->memsw, NULL);
		res_counter_init(&memcg->kmem, NULL);
	}

	memcg->last_scanned_node = MAX_NUMNODES;
	INIT_LIST_HEAD(&memcg->oom_notify);
	memcg->move_charge_at_immigrate = 0;
	mutex_init(&memcg->thresholds_lock);
	spin_lock_init(&memcg->move_lock);
	vmpressure_init(&memcg->vmpressure);
	INIT_LIST_HEAD(&memcg->event_list);
	spin_lock_init(&memcg->event_list_lock);

	return &memcg->css;

free_out:
	__mem_cgroup_free(memcg);
	return ERR_PTR(error);
}

static int
mem_cgroup_css_online(struct cgroup_subsys_state *css)
{
	struct mem_cgroup *memcg = mem_cgroup_from_css(css);
	struct mem_cgroup *parent = mem_cgroup_from_css(css_parent(css));

	if (css->cgroup->id > MEM_CGROUP_ID_MAX)
		return -ENOSPC;

	if (!parent)
		return 0;

	mutex_lock(&memcg_create_mutex);

	memcg->use_hierarchy = parent->use_hierarchy;
	memcg->oom_kill_disable = parent->oom_kill_disable;
	memcg->swappiness = mem_cgroup_swappiness(parent);

	if (parent->use_hierarchy) {
		res_counter_init(&memcg->res, &parent->res);
		res_counter_init(&memcg->memsw, &parent->memsw);
		res_counter_init(&memcg->kmem, &parent->kmem);

		/*
		 * No need to take a reference to the parent because cgroup
		 * core guarantees its existence.
		 */
	} else {
		res_counter_init(&memcg->res, NULL);
		res_counter_init(&memcg->memsw, NULL);
		res_counter_init(&memcg->kmem, NULL);
		/*
		 * Deeper hierachy with use_hierarchy == false doesn't make
		 * much sense so let cgroup subsystem know about this
		 * unfortunate state in our controller.
		 */
		if (parent != root_mem_cgroup)
			mem_cgroup_subsys.broken_hierarchy = true;
	}
	mutex_unlock(&memcg_create_mutex);

	return memcg_init_kmem(memcg, &mem_cgroup_subsys);
}

/*
 * Announce all parents that a group from their hierarchy is gone.
 */
static void mem_cgroup_invalidate_reclaim_iterators(struct mem_cgroup *memcg)
{
	struct mem_cgroup *parent = memcg;

	while ((parent = parent_mem_cgroup(parent)))
		mem_cgroup_iter_invalidate(parent);

	/*
	 * if the root memcg is not hierarchical we have to check it
	 * explicitely.
	 */
	if (!root_mem_cgroup->use_hierarchy)
		mem_cgroup_iter_invalidate(root_mem_cgroup);
}

static void mem_cgroup_css_offline(struct cgroup_subsys_state *css)
{
	struct mem_cgroup *memcg = mem_cgroup_from_css(css);
	struct mem_cgroup_event *event, *tmp;

	/*
	 * Unregister events and notify userspace.
	 * Notify userspace about cgroup removing only after rmdir of cgroup
	 * directory to avoid race between userspace and kernelspace.
	 */
	spin_lock(&memcg->event_list_lock);
	list_for_each_entry_safe(event, tmp, &memcg->event_list, list) {
		list_del_init(&event->list);
		schedule_work(&event->remove);
	}
	spin_unlock(&memcg->event_list_lock);

	kmem_cgroup_css_offline(memcg);

	mem_cgroup_invalidate_reclaim_iterators(memcg);
	mem_cgroup_reparent_charges(memcg);
	mem_cgroup_destroy_all_caches(memcg);
	vmpressure_cleanup(&memcg->vmpressure);
}

static void mem_cgroup_css_free(struct cgroup_subsys_state *css)
{
	struct mem_cgroup *memcg = mem_cgroup_from_css(css);
	/*
	 * XXX: css_offline() would be where we should reparent all
	 * memory to prepare the cgroup for destruction.  However,
	 * memcg does not do css_tryget() and res_counter charging
	 * under the same RCU lock region, which means that charging
	 * could race with offlining.  Offlining only happens to
	 * cgroups with no tasks in them but charges can show up
	 * without any tasks from the swapin path when the target
	 * memcg is looked up from the swapout record and not from the
	 * current task as it usually is.  A race like this can leak
	 * charges and put pages with stale cgroup pointers into
	 * circulation:
	 *
	 * #0                        #1
	 *                           lookup_swap_cgroup_id()
	 *                           rcu_read_lock()
	 *                           mem_cgroup_lookup()
	 *                           css_tryget()
	 *                           rcu_read_unlock()
	 * disable css_tryget()
	 * call_rcu()
	 *   offline_css()
	 *     reparent_charges()
	 *                           res_counter_charge()
	 *                           css_put()
	 *                             css_free()
	 *                           pc->mem_cgroup = dead memcg
	 *                           add page to lru
	 *
	 * The bulk of the charges are still moved in offline_css() to
	 * avoid pinning a lot of pages in case a long-term reference
	 * like a swapout record is deferring the css_free() to long
	 * after offlining.  But this makes sure we catch any charges
	 * made after offlining:
	 */
	mem_cgroup_reparent_charges(memcg);

	memcg_destroy_kmem(memcg);
	__mem_cgroup_free(memcg);
}

#ifdef CONFIG_MMU
/* Handlers for move charge at task migration. */
#define PRECHARGE_COUNT_AT_ONCE	256
static int mem_cgroup_do_precharge(unsigned long count)
{
	int ret = 0;
	int batch_count = PRECHARGE_COUNT_AT_ONCE;
	struct mem_cgroup *memcg = mc.to;

	if (mem_cgroup_is_root(memcg)) {
		mc.precharge += count;
		/* we don't need css_get for root */
		return ret;
	}
	/* try to charge at once */
	if (count > 1) {
		struct res_counter *dummy;
		/*
		 * "memcg" cannot be under rmdir() because we've already checked
		 * by cgroup_lock_live_cgroup() that it is not removed and we
		 * are still under the same cgroup_mutex. So we can postpone
		 * css_get().
		 */
		if (res_counter_charge(&memcg->res, PAGE_SIZE * count, &dummy))
			goto one_by_one;
		if (do_swap_account && res_counter_charge(&memcg->memsw,
						PAGE_SIZE * count, &dummy)) {
			res_counter_uncharge(&memcg->res, PAGE_SIZE * count);
			goto one_by_one;
		}
		mc.precharge += count;
		return ret;
	}
one_by_one:
	/* fall back to one by one charge */
	while (count--) {
		if (signal_pending(current)) {
			ret = -EINTR;
			break;
		}
		if (!batch_count--) {
			batch_count = PRECHARGE_COUNT_AT_ONCE;
			cond_resched();
		}
		ret = __mem_cgroup_try_charge(NULL,
					GFP_KERNEL, 1, &memcg, false);
		if (ret)
			/* mem_cgroup_clear_mc() will do uncharge later */
			return ret;
		mc.precharge++;
	}
	return ret;
}

/**
 * get_mctgt_type - get target type of moving charge
 * @vma: the vma the pte to be checked belongs
 * @addr: the address corresponding to the pte to be checked
 * @ptent: the pte to be checked
 * @target: the pointer the target page or swap ent will be stored(can be NULL)
 *
 * Returns
 *   0(MC_TARGET_NONE): if the pte is not a target for move charge.
 *   1(MC_TARGET_PAGE): if the page corresponding to this pte is a target for
 *     move charge. if @target is not NULL, the page is stored in target->page
 *     with extra refcnt got(Callers should handle it).
 *   2(MC_TARGET_SWAP): if the swap entry corresponding to this pte is a
 *     target for charge migration. if @target is not NULL, the entry is stored
 *     in target->ent.
 *
 * Called with pte lock held.
 */
union mc_target {
	struct page	*page;
	swp_entry_t	ent;
};

enum mc_target_type {
	MC_TARGET_NONE = 0,
	MC_TARGET_PAGE,
	MC_TARGET_SWAP,
};

static struct page *mc_handle_present_pte(struct vm_area_struct *vma,
						unsigned long addr, pte_t ptent)
{
	struct page *page = vm_normal_page(vma, addr, ptent);

	if (!page || !page_mapped(page))
		return NULL;
	if (PageAnon(page)) {
		/* we don't move shared anon */
		if (!move_anon())
			return NULL;
	} else if (!move_file())
		/* we ignore mapcount for file pages */
		return NULL;
	if (!get_page_unless_zero(page))
		return NULL;

	return page;
}

#ifdef CONFIG_SWAP
static struct page *mc_handle_swap_pte(struct vm_area_struct *vma,
			unsigned long addr, pte_t ptent, swp_entry_t *entry)
{
	struct page *page = NULL;
	swp_entry_t ent = pte_to_swp_entry(ptent);

	if (!move_anon() || non_swap_entry(ent))
		return NULL;
	/*
	 * Because lookup_swap_cache() updates some statistics counter,
	 * we call find_get_page() with swapper_space directly.
	 */
	page = find_get_page(swap_address_space(ent), ent.val);
	if (do_swap_account)
		entry->val = ent.val;

	return page;
}
#else
static struct page *mc_handle_swap_pte(struct vm_area_struct *vma,
			unsigned long addr, pte_t ptent, swp_entry_t *entry)
{
	return NULL;
}
#endif

static struct page *mc_handle_file_pte(struct vm_area_struct *vma,
			unsigned long addr, pte_t ptent, swp_entry_t *entry)
{
	struct page *page = NULL;
	struct address_space *mapping;
	pgoff_t pgoff;

	if (!vma->vm_file) /* anonymous vma */
		return NULL;
	if (!move_file())
		return NULL;

	mapping = vma->vm_file->f_mapping;
	if (pte_none(ptent))
		pgoff = linear_page_index(vma, addr);
	else /* pte_file(ptent) is true */
		pgoff = pte_to_pgoff(ptent);

	/* page is moved even if it's not RSS of this task(page-faulted). */
	page = find_get_page(mapping, pgoff);

#ifdef CONFIG_SWAP
	/* shmem/tmpfs may report page out on swap: account for that too. */
	if (radix_tree_exceptional_entry(page)) {
		swp_entry_t swap = radix_to_swp_entry(page);
		if (do_swap_account)
			*entry = swap;
		page = find_get_page(swap_address_space(swap), swap.val);
	}
#endif
	return page;
}

static enum mc_target_type get_mctgt_type(struct vm_area_struct *vma,
		unsigned long addr, pte_t ptent, union mc_target *target)
{
	struct page *page = NULL;
	struct page_cgroup *pc;
	enum mc_target_type ret = MC_TARGET_NONE;
	swp_entry_t ent = { .val = 0 };

	if (pte_present(ptent))
		page = mc_handle_present_pte(vma, addr, ptent);
	else if (is_swap_pte(ptent))
		page = mc_handle_swap_pte(vma, addr, ptent, &ent);
	else if (pte_none(ptent) || pte_file(ptent))
		page = mc_handle_file_pte(vma, addr, ptent, &ent);

	if (!page && !ent.val)
		return ret;
	if (page) {
		pc = lookup_page_cgroup(page);
		/*
		 * Do only loose check w/o page_cgroup lock.
		 * mem_cgroup_move_account() checks the pc is valid or not under
		 * the lock.
		 */
		if (PageCgroupUsed(pc) && pc->mem_cgroup == mc.from) {
			ret = MC_TARGET_PAGE;
			if (target)
				target->page = page;
		}
		if (!ret || !target)
			put_page(page);
	}
	/* There is a swap entry and a page doesn't exist or isn't charged */
	if (ent.val && !ret &&
	    mem_cgroup_id(mc.from) == lookup_swap_cgroup_id(ent)) {
		ret = MC_TARGET_SWAP;
		if (target)
			target->ent = ent;
	}
	return ret;
}

#ifdef CONFIG_TRANSPARENT_HUGEPAGE
/*
 * We don't consider swapping or file mapped pages because THP does not
 * support them for now.
 * Caller should make sure that pmd_trans_huge(pmd) is true.
 */
static enum mc_target_type get_mctgt_type_thp(struct vm_area_struct *vma,
		unsigned long addr, pmd_t pmd, union mc_target *target)
{
	struct page *page = NULL;
	struct page_cgroup *pc;
	enum mc_target_type ret = MC_TARGET_NONE;

	page = pmd_page(pmd);
	VM_BUG_ON_PAGE(!page || !PageHead(page), page);
	if (!move_anon())
		return ret;
	pc = lookup_page_cgroup(page);
	if (PageCgroupUsed(pc) && pc->mem_cgroup == mc.from) {
		ret = MC_TARGET_PAGE;
		if (target) {
			get_page(page);
			target->page = page;
		}
	}
	return ret;
}
#else
static inline enum mc_target_type get_mctgt_type_thp(struct vm_area_struct *vma,
		unsigned long addr, pmd_t pmd, union mc_target *target)
{
	return MC_TARGET_NONE;
}
#endif

static int mem_cgroup_count_precharge_pte_range(pmd_t *pmd,
					unsigned long addr, unsigned long end,
					struct mm_walk *walk)
{
	struct vm_area_struct *vma = walk->private;
	pte_t *pte;
	spinlock_t *ptl;

	if (pmd_trans_huge_lock(pmd, vma, &ptl) == 1) {
		if (get_mctgt_type_thp(vma, addr, *pmd, NULL) == MC_TARGET_PAGE)
			mc.precharge += HPAGE_PMD_NR;
		spin_unlock(ptl);
		return 0;
	}

	if (pmd_trans_unstable(pmd))
		return 0;
	pte = pte_offset_map_lock(vma->vm_mm, pmd, addr, &ptl);
	for (; addr != end; pte++, addr += PAGE_SIZE)
		if (get_mctgt_type(vma, addr, *pte, NULL))
			mc.precharge++;	/* increment precharge temporarily */
	pte_unmap_unlock(pte - 1, ptl);
	cond_resched();

	return 0;
}

static unsigned long mem_cgroup_count_precharge(struct mm_struct *mm)
{
	unsigned long precharge;
	struct vm_area_struct *vma;

	down_read(&mm->mmap_sem);
	for (vma = mm->mmap; vma; vma = vma->vm_next) {
		struct mm_walk mem_cgroup_count_precharge_walk = {
			.pmd_entry = mem_cgroup_count_precharge_pte_range,
			.mm = mm,
			.private = vma,
		};
		if (is_vm_hugetlb_page(vma))
			continue;
		walk_page_range(vma->vm_start, vma->vm_end,
					&mem_cgroup_count_precharge_walk);
	}
	up_read(&mm->mmap_sem);

	precharge = mc.precharge;
	mc.precharge = 0;

	return precharge;
}

static int mem_cgroup_precharge_mc(struct mm_struct *mm)
{
	unsigned long precharge = mem_cgroup_count_precharge(mm);

	VM_BUG_ON(mc.moving_task);
	mc.moving_task = current;
	return mem_cgroup_do_precharge(precharge);
}

/* cancels all extra charges on mc.from and mc.to, and wakes up all waiters. */
static void __mem_cgroup_clear_mc(void)
{
	struct mem_cgroup *from = mc.from;
	struct mem_cgroup *to = mc.to;
	int i;

	/* we must uncharge all the leftover precharges from mc.to */
	if (mc.precharge) {
		__mem_cgroup_cancel_charge(mc.to, mc.precharge);
		mc.precharge = 0;
	}
	/*
	 * we didn't uncharge from mc.from at mem_cgroup_move_account(), so
	 * we must uncharge here.
	 */
	if (mc.moved_charge) {
		__mem_cgroup_cancel_charge(mc.from, mc.moved_charge);
		mc.moved_charge = 0;
	}
	/* we must fixup refcnts and charges */
	if (mc.moved_swap) {
		/* uncharge swap account from the old cgroup */
		if (!mem_cgroup_is_root(mc.from))
			res_counter_uncharge(&mc.from->memsw,
						PAGE_SIZE * mc.moved_swap);

		for (i = 0; i < mc.moved_swap; i++)
			css_put(&mc.from->css);

		if (!mem_cgroup_is_root(mc.to)) {
			/*
			 * we charged both to->res and to->memsw, so we should
			 * uncharge to->res.
			 */
			res_counter_uncharge(&mc.to->res,
						PAGE_SIZE * mc.moved_swap);
		}
		/* we've already done css_get(mc.to) */
		mc.moved_swap = 0;
	}
	memcg_oom_recover(from);
	memcg_oom_recover(to);
	wake_up_all(&mc.waitq);
}

static void mem_cgroup_clear_mc(void)
{
	struct mem_cgroup *from = mc.from;

	/*
	 * we must clear moving_task before waking up waiters at the end of
	 * task migration.
	 */
	mc.moving_task = NULL;
	__mem_cgroup_clear_mc();
	spin_lock(&mc.lock);
	mc.from = NULL;
	mc.to = NULL;
	spin_unlock(&mc.lock);
	mem_cgroup_end_move(from);
}

static int mem_cgroup_can_attach(struct cgroup_subsys_state *css,
				 struct cgroup_taskset *tset)
{
	struct task_struct *p = cgroup_taskset_first(tset);
	int ret = 0;
	struct mem_cgroup *memcg = mem_cgroup_from_css(css);
	unsigned long move_charge_at_immigrate;

	/*
	 * We are now commited to this value whatever it is. Changes in this
	 * tunable will only affect upcoming migrations, not the current one.
	 * So we need to save it, and keep it going.
	 */
	move_charge_at_immigrate  = memcg->move_charge_at_immigrate;
	if (move_charge_at_immigrate) {
		struct mm_struct *mm;
		struct mem_cgroup *from = mem_cgroup_from_task(p);

		VM_BUG_ON(from == memcg);

		mm = get_task_mm(p);
		if (!mm)
			return 0;
		/* We move charges only when we move a owner of the mm */
		if (mm->owner == p) {
			VM_BUG_ON(mc.from);
			VM_BUG_ON(mc.to);
			VM_BUG_ON(mc.precharge);
			VM_BUG_ON(mc.moved_charge);
			VM_BUG_ON(mc.moved_swap);
			mem_cgroup_start_move(from);
			spin_lock(&mc.lock);
			mc.from = from;
			mc.to = memcg;
			mc.immigrate_flags = move_charge_at_immigrate;
			spin_unlock(&mc.lock);
			/* We set mc.moving_task later */

			ret = mem_cgroup_precharge_mc(mm);
			if (ret)
				mem_cgroup_clear_mc();
		}
		mmput(mm);
	}
	return ret;
}

static void mem_cgroup_cancel_attach(struct cgroup_subsys_state *css,
				     struct cgroup_taskset *tset)
{
	mem_cgroup_clear_mc();
}

static int mem_cgroup_move_charge_pte_range(pmd_t *pmd,
				unsigned long addr, unsigned long end,
				struct mm_walk *walk)
{
	int ret = 0;
	struct vm_area_struct *vma = walk->private;
	pte_t *pte;
	spinlock_t *ptl;
	enum mc_target_type target_type;
	union mc_target target;
	struct page *page;
	struct page_cgroup *pc;

	/*
	 * We don't take compound_lock() here but no race with splitting thp
	 * happens because:
	 *  - if pmd_trans_huge_lock() returns 1, the relevant thp is not
	 *    under splitting, which means there's no concurrent thp split,
	 *  - if another thread runs into split_huge_page() just after we
	 *    entered this if-block, the thread must wait for page table lock
	 *    to be unlocked in __split_huge_page_splitting(), where the main
	 *    part of thp split is not executed yet.
	 */
	if (pmd_trans_huge_lock(pmd, vma, &ptl) == 1) {
		if (mc.precharge < HPAGE_PMD_NR) {
			spin_unlock(ptl);
			return 0;
		}
		target_type = get_mctgt_type_thp(vma, addr, *pmd, &target);
		if (target_type == MC_TARGET_PAGE) {
			page = target.page;
			if (!isolate_lru_page(page)) {
				pc = lookup_page_cgroup(page);
				if (!mem_cgroup_move_account(page, HPAGE_PMD_NR,
							pc, mc.from, mc.to)) {
					mc.precharge -= HPAGE_PMD_NR;
					mc.moved_charge += HPAGE_PMD_NR;
				}
				putback_lru_page(page);
			}
			put_page(page);
		}
		spin_unlock(ptl);
		return 0;
	}

	if (pmd_trans_unstable(pmd))
		return 0;
retry:
	pte = pte_offset_map_lock(vma->vm_mm, pmd, addr, &ptl);
	for (; addr != end; addr += PAGE_SIZE) {
		pte_t ptent = *(pte++);
		swp_entry_t ent;

		if (!mc.precharge)
			break;

		switch (get_mctgt_type(vma, addr, ptent, &target)) {
		case MC_TARGET_PAGE:
			page = target.page;
			if (isolate_lru_page(page))
				goto put;
			pc = lookup_page_cgroup(page);
			if (!mem_cgroup_move_account(page, 1, pc,
						     mc.from, mc.to)) {
				mc.precharge--;
				/* we uncharge from mc.from later. */
				mc.moved_charge++;
			}
			putback_lru_page(page);
put:			/* get_mctgt_type() gets the page */
			put_page(page);
			break;
		case MC_TARGET_SWAP:
			ent = target.ent;
			if (!mem_cgroup_move_swap_account(ent, mc.from, mc.to)) {
				mc.precharge--;
				/* we fixup refcnts and charges later. */
				mc.moved_swap++;
			}
			break;
		default:
			break;
		}
	}
	pte_unmap_unlock(pte - 1, ptl);
	cond_resched();

	if (addr != end) {
		/*
		 * We have consumed all precharges we got in can_attach().
		 * We try charge one by one, but don't do any additional
		 * charges to mc.to if we have failed in charge once in attach()
		 * phase.
		 */
		ret = mem_cgroup_do_precharge(1);
		if (!ret)
			goto retry;
	}

	return ret;
}

static void mem_cgroup_move_charge(struct mm_struct *mm)
{
	struct vm_area_struct *vma;

	lru_add_drain_all();
retry:
	if (unlikely(!down_read_trylock(&mm->mmap_sem))) {
		/*
		 * Someone who are holding the mmap_sem might be waiting in
		 * waitq. So we cancel all extra charges, wake up all waiters,
		 * and retry. Because we cancel precharges, we might not be able
		 * to move enough charges, but moving charge is a best-effort
		 * feature anyway, so it wouldn't be a big problem.
		 */
		__mem_cgroup_clear_mc();
		cond_resched();
		goto retry;
	}
	for (vma = mm->mmap; vma; vma = vma->vm_next) {
		int ret;
		struct mm_walk mem_cgroup_move_charge_walk = {
			.pmd_entry = mem_cgroup_move_charge_pte_range,
			.mm = mm,
			.private = vma,
		};
		if (is_vm_hugetlb_page(vma))
			continue;
		ret = walk_page_range(vma->vm_start, vma->vm_end,
						&mem_cgroup_move_charge_walk);
		if (ret)
			/*
			 * means we have consumed all precharges and failed in
			 * doing additional charge. Just abandon here.
			 */
			break;
	}
	up_read(&mm->mmap_sem);
}

static void mem_cgroup_move_task(struct cgroup_subsys_state *css,
				 struct cgroup_taskset *tset)
{
	struct task_struct *p = cgroup_taskset_first(tset);
	struct mm_struct *mm = get_task_mm(p);

	if (mm) {
		if (mc.to)
			mem_cgroup_move_charge(mm);
		mmput(mm);
	}
	if (mc.to)
		mem_cgroup_clear_mc();
}
#else	/* !CONFIG_MMU */
static int mem_cgroup_can_attach(struct cgroup_subsys_state *css,
				 struct cgroup_taskset *tset)
{
	return 0;
}
static void mem_cgroup_cancel_attach(struct cgroup_subsys_state *css,
				     struct cgroup_taskset *tset)
{
}
static void mem_cgroup_move_task(struct cgroup_subsys_state *css,
				 struct cgroup_taskset *tset)
{
}
#endif

/*
 * Cgroup retains root cgroups across [un]mount cycles making it necessary
 * to verify sane_behavior flag on each mount attempt.
 */
static void mem_cgroup_bind(struct cgroup_subsys_state *root_css)
{
	/*
	 * use_hierarchy is forced with sane_behavior.  cgroup core
	 * guarantees that @root doesn't have any children, so turning it
	 * on for the root memcg is enough.
	 */
	if (cgroup_sane_behavior(root_css->cgroup))
		mem_cgroup_from_css(root_css)->use_hierarchy = true;
}

struct cgroup_subsys mem_cgroup_subsys = {
	.name = "memory",
	.subsys_id = mem_cgroup_subsys_id,
	.css_alloc = mem_cgroup_css_alloc,
	.css_online = mem_cgroup_css_online,
	.css_offline = mem_cgroup_css_offline,
	.css_free = mem_cgroup_css_free,
	.can_attach = mem_cgroup_can_attach,
	.cancel_attach = mem_cgroup_cancel_attach,
	.attach = mem_cgroup_move_task,
	.bind = mem_cgroup_bind,
	.base_cftypes = mem_cgroup_files,
	.early_init = 0,
};

#ifdef CONFIG_MEMCG_SWAP
static int __init enable_swap_account(char *s)
{
	if (!strcmp(s, "1"))
		really_do_swap_account = 1;
	else if (!strcmp(s, "0"))
		really_do_swap_account = 0;
	return 1;
}
__setup("swapaccount=", enable_swap_account);

static void __init memsw_file_init(void)
{
	WARN_ON(cgroup_add_cftypes(&mem_cgroup_subsys, memsw_cgroup_files));
}

static void __init enable_swap_cgroup(void)
{
	if (!mem_cgroup_disabled() && really_do_swap_account) {
		do_swap_account = 1;
		memsw_file_init();
	}
}

#else
static void __init enable_swap_cgroup(void)
{
}
#endif

/*
 * subsys_initcall() for memory controller.
 *
 * Some parts like hotcpu_notifier() have to be initialized from this context
 * because of lock dependencies (cgroup_lock -> cpu hotplug) but basically
 * everything that doesn't depend on a specific mem_cgroup structure should
 * be initialized from here.
 */
static int __init mem_cgroup_init(void)
{
	hotcpu_notifier(memcg_cpu_hotplug_callback, 0);
	enable_swap_cgroup();
	mem_cgroup_soft_limit_tree_init();
	memcg_stock_init();
	return 0;
}
subsys_initcall(mem_cgroup_init);<|MERGE_RESOLUTION|>--- conflicted
+++ resolved
@@ -1687,11 +1687,7 @@
 	 * protects memcg_name and makes sure that parallel ooms do not
 	 * interleave
 	 */
-<<<<<<< HEAD
-	static DEFINE_SPINLOCK(oom_info_lock);
-=======
 	static DEFINE_MUTEX(oom_info_lock);
->>>>>>> e3703f8c
 	struct cgroup *task_cgrp;
 	struct cgroup *mem_cgrp;
 	static char memcg_name[PATH_MAX];
@@ -1702,11 +1698,7 @@
 	if (!p)
 		return;
 
-<<<<<<< HEAD
-	spin_lock(&oom_info_lock);
-=======
 	mutex_lock(&oom_info_lock);
->>>>>>> e3703f8c
 	rcu_read_lock();
 
 	mem_cgrp = memcg->css.cgroup;
@@ -1775,11 +1767,7 @@
 
 		pr_cont("\n");
 	}
-<<<<<<< HEAD
-	spin_unlock(&oom_info_lock);
-=======
 	mutex_unlock(&oom_info_lock);
->>>>>>> e3703f8c
 }
 
 /*
