--- conflicted
+++ resolved
@@ -27,7 +27,6 @@
 		enable-active-high;
 		regulator-boot-on;
 	};
-<<<<<<< HEAD
 
 	leds {
 		compatible = "gpio-leds";
@@ -71,8 +70,6 @@
 			gpios = <&gpio5 11 0>; /* 139 */
 		};
 	};
-=======
->>>>>>> 046fae44
 };
 
 &i2c1 {
@@ -140,20 +137,12 @@
 
 &mmc1 {
 	vmmc-supply = <&vmmc>;
-<<<<<<< HEAD
-	ti,bus-width = <8>;
-=======
 	bus-width = <8>;
->>>>>>> 046fae44
 };
 
 &mmc2 {
 	vmmc-supply = <&vaux1>;
-<<<<<<< HEAD
-	ti,bus-width = <8>;
-=======
 	bus-width = <8>;
->>>>>>> 046fae44
 	ti,non-removable;
 };
 
@@ -166,10 +155,6 @@
 };
 
 &mmc5 {
-<<<<<<< HEAD
-	ti,bus-width = <4>;
-=======
 	bus-width = <4>;
->>>>>>> 046fae44
 	ti,non-removable;
 };