--- conflicted
+++ resolved
@@ -143,10 +143,6 @@
 {
 	regs->orig_r0 = args[0];
 	args++;
-<<<<<<< HEAD
-
-	memcpy(&regs->uregs[0] + 1, args, 5 * sizeof(args[0]));
-=======
 
 	memcpy(&regs->uregs[0] + 1, args, 5 * sizeof(args[0]));
 }
@@ -156,7 +152,6 @@
 {
 	return IS_ENABLED(CONFIG_CPU_BIG_ENDIAN)
 		? AUDIT_ARCH_NDS32BE : AUDIT_ARCH_NDS32;
->>>>>>> 0ecfebd2
 }
 
 #endif /* _ASM_NDS32_SYSCALL_H */