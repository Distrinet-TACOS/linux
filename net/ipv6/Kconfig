# SPDX-License-Identifier: GPL-2.0-only
#
# IPv6 configuration
#

#   IPv6 as module will cause a CRASH if you try to unload it
menuconfig IPV6
	tristate "The IPv6 protocol"
	default y
	help
	  Support for IP version 6 (IPv6).

	  For general information about IPv6, see
	  <https://en.wikipedia.org/wiki/IPv6>.
	  For specific information about IPv6 under Linux, see
	  Documentation/networking/ipv6.rst and read the HOWTO at
	  <http://www.tldp.org/HOWTO/Linux+IPv6-HOWTO/>

	  To compile this protocol support as a module, choose M here: the
	  module will be called ipv6.

if IPV6

config IPV6_ROUTER_PREF
	bool "IPv6: Router Preference (RFC 4191) support"
	help
	  Router Preference is an optional extension to the Router
	  Advertisement message which improves the ability of hosts
	  to pick an appropriate router, especially when the hosts
	  are placed in a multi-homed network.

	  If unsure, say N.

config IPV6_ROUTE_INFO
	bool "IPv6: Route Information (RFC 4191) support"
	depends on IPV6_ROUTER_PREF
	help
	  Support of Route Information.

	  If unsure, say N.

config IPV6_OPTIMISTIC_DAD
	bool "IPv6: Enable RFC 4429 Optimistic DAD"
	help
	  Support for optimistic Duplicate Address Detection. It allows for
	  autoconfigured addresses to be used more quickly.

	  If unsure, say N.

config INET6_AH
	tristate "IPv6: AH transformation"
<<<<<<< HEAD
	select XFRM_ALGO
	select CRYPTO
	select CRYPTO_HMAC
	select CRYPTO_MD5
	select CRYPTO_SHA1
	help
	  Support for IPsec AH.
=======
	select XFRM_AH
	---help---
	  Support for IPsec AH (Authentication Header).

	  AH can be used with various authentication algorithms.  Besides
	  enabling AH support itself, this option enables the generic
	  implementations of the algorithms that RFC 8221 lists as MUST be
	  implemented.  If you need any other algorithms, you'll need to enable
	  them in the crypto API.  You should also enable accelerated
	  implementations of any needed algorithms when available.
>>>>>>> be013698

	  If unsure, say Y.

config INET6_ESP
	tristate "IPv6: ESP transformation"
<<<<<<< HEAD
	select XFRM_ALGO
	select CRYPTO
	select CRYPTO_AUTHENC
	select CRYPTO_HMAC
	select CRYPTO_MD5
	select CRYPTO_CBC
	select CRYPTO_SHA1
	select CRYPTO_DES
	select CRYPTO_ECHAINIV
	help
	  Support for IPsec ESP.
=======
	select XFRM_ESP
	---help---
	  Support for IPsec ESP (Encapsulating Security Payload).

	  ESP can be used with various encryption and authentication algorithms.
	  Besides enabling ESP support itself, this option enables the generic
	  implementations of the algorithms that RFC 8221 lists as MUST be
	  implemented.  If you need any other algorithms, you'll need to enable
	  them in the crypto API.  You should also enable accelerated
	  implementations of any needed algorithms when available.
>>>>>>> be013698

	  If unsure, say Y.

config INET6_ESP_OFFLOAD
	tristate "IPv6: ESP transformation offload"
	depends on INET6_ESP
	select XFRM_OFFLOAD
	default n
	help
	  Support for ESP transformation offload. This makes sense
	  only if this system really does IPsec and want to do it
	  with high throughput. A typical desktop system does not
	  need it, even if it does IPsec.

	  If unsure, say N.

config INET6_ESPINTCP
	bool "IPv6: ESP in TCP encapsulation (RFC 8229)"
	depends on XFRM && INET6_ESP
	select STREAM_PARSER
	select NET_SOCK_MSG
	select XFRM_ESPINTCP
	help
	  Support for RFC 8229 encapsulation of ESP and IKE over
	  TCP/IPv6 sockets.

	  If unsure, say N.

config INET6_IPCOMP
	tristate "IPv6: IPComp transformation"
	select INET6_XFRM_TUNNEL
	select XFRM_IPCOMP
	help
	  Support for IP Payload Compression Protocol (IPComp) (RFC3173),
	  typically needed for IPsec.

	  If unsure, say Y.

config IPV6_MIP6
	tristate "IPv6: Mobility"
	select XFRM
	help
	  Support for IPv6 Mobility described in RFC 3775.

	  If unsure, say N.

config IPV6_ILA
	tristate "IPv6: Identifier Locator Addressing (ILA)"
	depends on NETFILTER
	select DST_CACHE
	select LWTUNNEL
	help
	  Support for IPv6 Identifier Locator Addressing (ILA).

	  ILA is a mechanism to do network virtualization without
	  encapsulation. The basic concept of ILA is that we split an
	  IPv6 address into a 64 bit locator and 64 bit identifier. The
	  identifier is the identity of an entity in communication
	  ("who") and the locator expresses the location of the
	  entity ("where").

	  ILA can be configured using the "encap ila" option with
	  "ip -6 route" command. ILA is described in
	  https://tools.ietf.org/html/draft-herbert-nvo3-ila-00.

	  If unsure, say N.

config INET6_XFRM_TUNNEL
	tristate
	select INET6_TUNNEL
	default n

config INET6_TUNNEL
	tristate
	default n

config IPV6_VTI
tristate "Virtual (secure) IPv6: tunneling"
	select IPV6_TUNNEL
	select NET_IP_TUNNEL
	select XFRM
	help
	Tunneling means encapsulating data of one protocol type within
	another protocol and sending it over a channel that understands the
	encapsulating protocol. This can be used with xfrm mode tunnel to give
	the notion of a secure tunnel for IPSEC and then use routing protocol
	on top.

config IPV6_SIT
	tristate "IPv6: IPv6-in-IPv4 tunnel (SIT driver)"
	select INET_TUNNEL
	select NET_IP_TUNNEL
	select IPV6_NDISC_NODETYPE
	default y
	help
	  Tunneling means encapsulating data of one protocol type within
	  another protocol and sending it over a channel that understands the
	  encapsulating protocol. This driver implements encapsulation of IPv6
	  into IPv4 packets. This is useful if you want to connect two IPv6
	  networks over an IPv4-only path.

	  Saying M here will produce a module called sit. If unsure, say Y.

config IPV6_SIT_6RD
	bool "IPv6: IPv6 Rapid Deployment (6RD)"
	depends on IPV6_SIT
	default n
	help
	  IPv6 Rapid Deployment (6rd; draft-ietf-softwire-ipv6-6rd) builds upon
	  mechanisms of 6to4 (RFC3056) to enable a service provider to rapidly
	  deploy IPv6 unicast service to IPv4 sites to which it provides
	  customer premise equipment.  Like 6to4, it utilizes stateless IPv6 in
	  IPv4 encapsulation in order to transit IPv4-only network
	  infrastructure.  Unlike 6to4, a 6rd service provider uses an IPv6
	  prefix of its own in place of the fixed 6to4 prefix.

	  With this option enabled, the SIT driver offers 6rd functionality by
	  providing additional ioctl API to configure the IPv6 Prefix for in
	  stead of static 2002::/16 for 6to4.

	  If unsure, say N.

config IPV6_NDISC_NODETYPE
	bool

config IPV6_TUNNEL
	tristate "IPv6: IP-in-IPv6 tunnel (RFC2473)"
	select INET6_TUNNEL
	select DST_CACHE
	select GRO_CELLS
	help
	  Support for IPv6-in-IPv6 and IPv4-in-IPv6 tunnels described in
	  RFC 2473.

	  If unsure, say N.

config IPV6_GRE
	tristate "IPv6: GRE tunnel"
	select IPV6_TUNNEL
	select NET_IP_TUNNEL
	depends on NET_IPGRE_DEMUX
	help
	  Tunneling means encapsulating data of one protocol type within
	  another protocol and sending it over a channel that understands the
	  encapsulating protocol. This particular tunneling driver implements
	  GRE (Generic Routing Encapsulation) and at this time allows
	  encapsulating of IPv4 or IPv6 over existing IPv6 infrastructure.
	  This driver is useful if the other endpoint is a Cisco router: Cisco
	  likes GRE much better than the other Linux tunneling driver ("IP
	  tunneling" above). In addition, GRE allows multicast redistribution
	  through the tunnel.

	  Saying M here will produce a module called ip6_gre. If unsure, say N.

config IPV6_FOU
	tristate
	default NET_FOU && IPV6

config IPV6_FOU_TUNNEL
	tristate
	default NET_FOU_IP_TUNNELS && IPV6_FOU
	select IPV6_TUNNEL

config IPV6_MULTIPLE_TABLES
	bool "IPv6: Multiple Routing Tables"
	select FIB_RULES
	help
	  Support multiple routing tables.

config IPV6_SUBTREES
	bool "IPv6: source address based routing"
	depends on IPV6_MULTIPLE_TABLES
	help
	  Enable routing by source address or prefix.

	  The destination address is still the primary routing key, so mixing
	  normal and source prefix specific routes in the same routing table
	  may sometimes lead to unintended routing behavior.  This can be
	  avoided by defining different routing tables for the normal and
	  source prefix specific routes.

	  If unsure, say N.

config IPV6_MROUTE
	bool "IPv6: multicast routing"
	depends on IPV6
	select IP_MROUTE_COMMON
	help
	  Support for IPv6 multicast forwarding.
	  If unsure, say N.

config IPV6_MROUTE_MULTIPLE_TABLES
	bool "IPv6: multicast policy routing"
	depends on IPV6_MROUTE
	select FIB_RULES
	help
	  Normally, a multicast router runs a userspace daemon and decides
	  what to do with a multicast packet based on the source and
	  destination addresses. If you say Y here, the multicast router
	  will also be able to take interfaces and packet marks into
	  account and run multiple instances of userspace daemons
	  simultaneously, each one handling a single table.

	  If unsure, say N.

config IPV6_PIMSM_V2
	bool "IPv6: PIM-SM version 2 support"
	depends on IPV6_MROUTE
	help
	  Support for IPv6 PIM multicast routing protocol PIM-SMv2.
	  If unsure, say N.

config IPV6_SEG6_LWTUNNEL
	bool "IPv6: Segment Routing Header encapsulation support"
	depends on IPV6
	select LWTUNNEL
	select DST_CACHE
	select IPV6_MULTIPLE_TABLES
	help
	  Support for encapsulation of packets within an outer IPv6
	  header and a Segment Routing Header using the lightweight
	  tunnels mechanism. Also enable support for advanced local
	  processing of SRv6 packets based on their active segment.

	  If unsure, say N.

config IPV6_SEG6_HMAC
	bool "IPv6: Segment Routing HMAC support"
	depends on IPV6
	select CRYPTO_HMAC
	select CRYPTO_SHA1
	select CRYPTO_SHA256
	help
	  Support for HMAC signature generation and verification
	  of SR-enabled packets.

	  If unsure, say N.

config IPV6_SEG6_BPF
	def_bool y
	depends on IPV6_SEG6_LWTUNNEL
	depends on IPV6 = y

config IPV6_RPL_LWTUNNEL
	bool "IPv6: RPL Source Routing Header support"
	depends on IPV6
	select LWTUNNEL
	help
	  Support for RFC6554 RPL Source Routing Header using the lightweight
	  tunnels mechanism.

	  If unsure, say N.

endif # IPV6<|MERGE_RESOLUTION|>--- conflicted
+++ resolved
@@ -49,17 +49,8 @@
 
 config INET6_AH
 	tristate "IPv6: AH transformation"
-<<<<<<< HEAD
-	select XFRM_ALGO
-	select CRYPTO
-	select CRYPTO_HMAC
-	select CRYPTO_MD5
-	select CRYPTO_SHA1
-	help
-	  Support for IPsec AH.
-=======
 	select XFRM_AH
-	---help---
+	help
 	  Support for IPsec AH (Authentication Header).
 
 	  AH can be used with various authentication algorithms.  Besides
@@ -68,27 +59,13 @@
 	  implemented.  If you need any other algorithms, you'll need to enable
 	  them in the crypto API.  You should also enable accelerated
 	  implementations of any needed algorithms when available.
->>>>>>> be013698
 
 	  If unsure, say Y.
 
 config INET6_ESP
 	tristate "IPv6: ESP transformation"
-<<<<<<< HEAD
-	select XFRM_ALGO
-	select CRYPTO
-	select CRYPTO_AUTHENC
-	select CRYPTO_HMAC
-	select CRYPTO_MD5
-	select CRYPTO_CBC
-	select CRYPTO_SHA1
-	select CRYPTO_DES
-	select CRYPTO_ECHAINIV
-	help
-	  Support for IPsec ESP.
-=======
 	select XFRM_ESP
-	---help---
+	help
 	  Support for IPsec ESP (Encapsulating Security Payload).
 
 	  ESP can be used with various encryption and authentication algorithms.
@@ -97,7 +74,6 @@
 	  implemented.  If you need any other algorithms, you'll need to enable
 	  them in the crypto API.  You should also enable accelerated
 	  implementations of any needed algorithms when available.
->>>>>>> be013698
 
 	  If unsure, say Y.
 
