#ifndef __LINUX_DCACHE_H
#define __LINUX_DCACHE_H

#include <linux/atomic.h>
#include <linux/list.h>
#include <linux/rculist.h>
#include <linux/rculist_bl.h>
#include <linux/spinlock.h>
#include <linux/seqlock.h>
#include <linux/cache.h>
#include <linux/rcupdate.h>
#include <linux/lockref.h>

struct path;
struct vfsmount;

/*
 * linux/include/linux/dcache.h
 *
 * Dirent cache data structures
 *
 * (C) Copyright 1997 Thomas Schoebel-Theuer,
 * with heavy changes by Linus Torvalds
 */

#define IS_ROOT(x) ((x) == (x)->d_parent)

/* The hash is always the low bits of hash_len */
#ifdef __LITTLE_ENDIAN
 #define HASH_LEN_DECLARE u32 hash; u32 len;
 #define bytemask_from_count(cnt)	(~(~0ul << (cnt)*8))
#else
 #define HASH_LEN_DECLARE u32 len; u32 hash;
 #define bytemask_from_count(cnt)	(~(~0ul >> (cnt)*8))
#endif

/*
 * "quick string" -- eases parameter passing, but more importantly
 * saves "metadata" about the string (ie length and the hash).
 *
 * hash comes first so it snuggles against d_parent in the
 * dentry.
 */
struct qstr {
	union {
		struct {
			HASH_LEN_DECLARE;
		};
		u64 hash_len;
	};
	const unsigned char *name;
};

#define QSTR_INIT(n,l) { { { .len = l } }, .name = n }
#define hashlen_hash(hashlen) ((u32) (hashlen))
#define hashlen_len(hashlen)  ((u32)((hashlen) >> 32))
#define hashlen_create(hash,len) (((u64)(len)<<32)|(u32)(hash))

struct dentry_stat_t {
	long nr_dentry;
	long nr_unused;
	long age_limit;          /* age in seconds */
	long want_pages;         /* pages requested by system */
	long dummy[2];
};
extern struct dentry_stat_t dentry_stat;

/* Name hashing routines. Initial hash value */
/* Hash courtesy of the R5 hash in reiserfs modulo sign bits */
#define init_name_hash()		0

/* partial hash update function. Assume roughly 4 bits per character */
static inline unsigned long
partial_name_hash(unsigned long c, unsigned long prevhash)
{
	return (prevhash + (c << 4) + (c >> 4)) * 11;
}

/*
 * Finally: cut down the number of bits to a int value (and try to avoid
 * losing bits)
 */
static inline unsigned long end_name_hash(unsigned long hash)
{
	return (unsigned int) hash;
}

/* Compute the hash for a name string. */
extern unsigned int full_name_hash(const unsigned char *, unsigned int);

/*
 * Try to keep struct dentry aligned on 64 byte cachelines (this will
 * give reasonable cacheline footprint with larger lines without the
 * large memory footprint increase).
 */
#ifdef CONFIG_64BIT
# define DNAME_INLINE_LEN 32 /* 192 bytes */
#else
# ifdef CONFIG_SMP
#  define DNAME_INLINE_LEN 36 /* 128 bytes */
# else
#  define DNAME_INLINE_LEN 40 /* 128 bytes */
# endif
#endif

#define d_lock	d_lockref.lock

struct dentry {
	/* RCU lookup touched fields */
	unsigned int d_flags;		/* protected by d_lock */
	seqcount_t d_seq;		/* per dentry seqlock */
	struct hlist_bl_node d_hash;	/* lookup hash list */
	struct dentry *d_parent;	/* parent directory */
	struct qstr d_name;
	struct inode *d_inode;		/* Where the name belongs to - NULL is
					 * negative */
	unsigned char d_iname[DNAME_INLINE_LEN];	/* small names */

	/* Ref lookup also touches following */
	struct lockref d_lockref;	/* per-dentry lock and refcount */
	const struct dentry_operations *d_op;
	struct super_block *d_sb;	/* The root of the dentry tree */
	unsigned long d_time;		/* used by d_revalidate */
	void *d_fsdata;			/* fs-specific data */

	struct list_head d_lru;		/* LRU list */
	struct list_head d_child;	/* child of parent list */
	struct list_head d_subdirs;	/* our children */
	/*
	 * d_alias and d_rcu can share memory
	 */
	union {
		struct hlist_node d_alias;	/* inode alias list */
	 	struct rcu_head d_rcu;
	} d_u;
};

/*
 * dentry->d_lock spinlock nesting subclasses:
 *
 * 0: normal
 * 1: nested
 */
enum dentry_d_lock_class
{
	DENTRY_D_LOCK_NORMAL, /* implicitly used by plain spin_lock() APIs. */
	DENTRY_D_LOCK_NESTED
};

struct dentry_operations {
	int (*d_revalidate)(struct dentry *, unsigned int);
	int (*d_weak_revalidate)(struct dentry *, unsigned int);
	int (*d_hash)(const struct dentry *, struct qstr *);
	int (*d_compare)(const struct dentry *, const struct dentry *,
			unsigned int, const char *, const struct qstr *);
	int (*d_delete)(const struct dentry *);
	void (*d_release)(struct dentry *);
	void (*d_prune)(struct dentry *);
	void (*d_iput)(struct dentry *, struct inode *);
	char *(*d_dname)(struct dentry *, char *, int);
	struct vfsmount *(*d_automount)(struct path *);
	int (*d_manage)(struct dentry *, bool);
	struct inode *(*d_select_inode)(struct dentry *, unsigned);
<<<<<<< HEAD
	struct dentry *(*d_real)(struct dentry *, struct inode *);
	void (*d_canonical_path)(const struct dentry *, struct path *);
=======
	void (*d_canonical_path)(const struct path *, struct path *);
>>>>>>> b2cee99f
} ____cacheline_aligned;

/*
 * Locking rules for dentry_operations callbacks are to be found in
 * Documentation/filesystems/Locking. Keep it updated!
 *
 * FUrther descriptions are found in Documentation/filesystems/vfs.txt.
 * Keep it updated too!
 */

/* d_flags entries */
#define DCACHE_OP_HASH			0x00000001
#define DCACHE_OP_COMPARE		0x00000002
#define DCACHE_OP_REVALIDATE		0x00000004
#define DCACHE_OP_DELETE		0x00000008
#define DCACHE_OP_PRUNE			0x00000010

#define	DCACHE_DISCONNECTED		0x00000020
     /* This dentry is possibly not currently connected to the dcache tree, in
      * which case its parent will either be itself, or will have this flag as
      * well.  nfsd will not use a dentry with this bit set, but will first
      * endeavour to clear the bit either by discovering that it is connected,
      * or by performing lookup operations.   Any filesystem which supports
      * nfsd_operations MUST have a lookup function which, if it finds a
      * directory inode with a DCACHE_DISCONNECTED dentry, will d_move that
      * dentry into place and return that dentry rather than the passed one,
      * typically using d_splice_alias. */

#define DCACHE_REFERENCED		0x00000040 /* Recently used, don't discard. */
#define DCACHE_RCUACCESS		0x00000080 /* Entry has ever been RCU-visible */

#define DCACHE_CANT_MOUNT		0x00000100
#define DCACHE_GENOCIDE			0x00000200
#define DCACHE_SHRINK_LIST		0x00000400

#define DCACHE_OP_WEAK_REVALIDATE	0x00000800

#define DCACHE_NFSFS_RENAMED		0x00001000
     /* this dentry has been "silly renamed" and has to be deleted on the last
      * dput() */
#define DCACHE_COOKIE			0x00002000 /* For use by dcookie subsystem */
#define DCACHE_FSNOTIFY_PARENT_WATCHED	0x00004000
     /* Parent inode is watched by some fsnotify listener */

#define DCACHE_DENTRY_KILLED		0x00008000

#define DCACHE_MOUNTED			0x00010000 /* is a mountpoint */
#define DCACHE_NEED_AUTOMOUNT		0x00020000 /* handle automount on this dir */
#define DCACHE_MANAGE_TRANSIT		0x00040000 /* manage transit from this dirent */
#define DCACHE_MANAGED_DENTRY \
	(DCACHE_MOUNTED|DCACHE_NEED_AUTOMOUNT|DCACHE_MANAGE_TRANSIT)

#define DCACHE_LRU_LIST			0x00080000

#define DCACHE_ENTRY_TYPE		0x00700000
#define DCACHE_MISS_TYPE		0x00000000 /* Negative dentry (maybe fallthru to nowhere) */
#define DCACHE_WHITEOUT_TYPE		0x00100000 /* Whiteout dentry (stop pathwalk) */
#define DCACHE_DIRECTORY_TYPE		0x00200000 /* Normal directory */
#define DCACHE_AUTODIR_TYPE		0x00300000 /* Lookupless directory (presumed automount) */
#define DCACHE_REGULAR_TYPE		0x00400000 /* Regular file type (or fallthru to such) */
#define DCACHE_SPECIAL_TYPE		0x00500000 /* Other file type (or fallthru to such) */
#define DCACHE_SYMLINK_TYPE		0x00600000 /* Symlink (or fallthru to such) */

#define DCACHE_MAY_FREE			0x00800000
#define DCACHE_FALLTHRU			0x01000000 /* Fall through to lower layer */
#define DCACHE_OP_SELECT_INODE		0x02000000 /* Unioned entry: dcache op selects inode */
#define DCACHE_OP_REAL			0x08000000

extern seqlock_t rename_lock;

/*
 * These are the low-level FS interfaces to the dcache..
 */
extern void d_instantiate(struct dentry *, struct inode *);
extern struct dentry * d_instantiate_unique(struct dentry *, struct inode *);
extern int d_instantiate_no_diralias(struct dentry *, struct inode *);
extern void __d_drop(struct dentry *dentry);
extern void d_drop(struct dentry *dentry);
extern void d_delete(struct dentry *);
extern void d_set_d_op(struct dentry *dentry, const struct dentry_operations *op);

/* allocate/de-allocate */
extern struct dentry * d_alloc(struct dentry *, const struct qstr *);
extern struct dentry * d_alloc_pseudo(struct super_block *, const struct qstr *);
extern struct dentry * d_splice_alias(struct inode *, struct dentry *);
extern struct dentry * d_add_ci(struct dentry *, struct inode *, struct qstr *);
extern struct dentry *d_find_any_alias(struct inode *inode);
extern struct dentry * d_obtain_alias(struct inode *);
extern struct dentry * d_obtain_root(struct inode *);
extern void shrink_dcache_sb(struct super_block *);
extern void shrink_dcache_parent(struct dentry *);
extern void shrink_dcache_for_umount(struct super_block *);
extern void d_invalidate(struct dentry *);

/* only used at mount-time */
extern struct dentry * d_make_root(struct inode *);

/* <clickety>-<click> the ramfs-type tree */
extern void d_genocide(struct dentry *);

extern void d_tmpfile(struct dentry *, struct inode *);

extern struct dentry *d_find_alias(struct inode *);
extern void d_prune_aliases(struct inode *);

/* test whether we have any submounts in a subdir tree */
extern int have_submounts(struct dentry *);

/*
 * This adds the entry to the hash queues.
 */
extern void d_rehash(struct dentry *);

/**
 * d_add - add dentry to hash queues
 * @entry: dentry to add
 * @inode: The inode to attach to this dentry
 *
 * This adds the entry to the hash queues and initializes @inode.
 * The entry was actually filled in earlier during d_alloc().
 */
 
static inline void d_add(struct dentry *entry, struct inode *inode)
{
	d_instantiate(entry, inode);
	d_rehash(entry);
}

/**
 * d_add_unique - add dentry to hash queues without aliasing
 * @entry: dentry to add
 * @inode: The inode to attach to this dentry
 *
 * This adds the entry to the hash queues and initializes @inode.
 * The entry was actually filled in earlier during d_alloc().
 */
static inline struct dentry *d_add_unique(struct dentry *entry, struct inode *inode)
{
	struct dentry *res;

	res = d_instantiate_unique(entry, inode);
	d_rehash(res != NULL ? res : entry);
	return res;
}

extern void dentry_update_name_case(struct dentry *, struct qstr *);

/* used for rename() and baskets */
extern void d_move(struct dentry *, struct dentry *);
extern void d_exchange(struct dentry *, struct dentry *);
extern struct dentry *d_ancestor(struct dentry *, struct dentry *);

/* appendix may either be NULL or be used for transname suffixes */
extern struct dentry *d_lookup(const struct dentry *, const struct qstr *);
extern struct dentry *d_hash_and_lookup(struct dentry *, struct qstr *);
extern struct dentry *__d_lookup(const struct dentry *, const struct qstr *);
extern struct dentry *__d_lookup_rcu(const struct dentry *parent,
				const struct qstr *name, unsigned *seq);

static inline unsigned d_count(const struct dentry *dentry)
{
	return dentry->d_lockref.count;
}

/*
 * helper function for dentry_operations.d_dname() members
 */
extern __printf(4, 5)
char *dynamic_dname(struct dentry *, char *, int, const char *, ...);
extern char *simple_dname(struct dentry *, char *, int);

extern char *__d_path(const struct path *, const struct path *, char *, int);
extern char *d_absolute_path(const struct path *, char *, int);
extern char *d_path(const struct path *, char *, int);
extern char *dentry_path_raw(struct dentry *, char *, int);
extern char *dentry_path(struct dentry *, char *, int);

/* Allocation counts.. */

/**
 *	dget, dget_dlock -	get a reference to a dentry
 *	@dentry: dentry to get a reference to
 *
 *	Given a dentry or %NULL pointer increment the reference count
 *	if appropriate and return the dentry. A dentry will not be 
 *	destroyed when it has references.
 */
static inline struct dentry *dget_dlock(struct dentry *dentry)
{
	if (dentry)
		dentry->d_lockref.count++;
	return dentry;
}

static inline struct dentry *dget(struct dentry *dentry)
{
	if (dentry)
		lockref_get(&dentry->d_lockref);
	return dentry;
}

extern struct dentry *dget_parent(struct dentry *dentry);

/**
 *	d_unhashed -	is dentry hashed
 *	@dentry: entry to check
 *
 *	Returns true if the dentry passed is not currently hashed.
 */
 
static inline int d_unhashed(const struct dentry *dentry)
{
	return hlist_bl_unhashed(&dentry->d_hash);
}

static inline int d_unlinked(const struct dentry *dentry)
{
	return d_unhashed(dentry) && !IS_ROOT(dentry);
}

static inline int cant_mount(const struct dentry *dentry)
{
	return (dentry->d_flags & DCACHE_CANT_MOUNT);
}

static inline void dont_mount(struct dentry *dentry)
{
	spin_lock(&dentry->d_lock);
	dentry->d_flags |= DCACHE_CANT_MOUNT;
	spin_unlock(&dentry->d_lock);
}

extern void dput(struct dentry *);

static inline bool d_managed(const struct dentry *dentry)
{
	return dentry->d_flags & DCACHE_MANAGED_DENTRY;
}

static inline bool d_mountpoint(const struct dentry *dentry)
{
	return dentry->d_flags & DCACHE_MOUNTED;
}

/*
 * Directory cache entry type accessor functions.
 */
static inline unsigned __d_entry_type(const struct dentry *dentry)
{
	return dentry->d_flags & DCACHE_ENTRY_TYPE;
}

static inline bool d_is_miss(const struct dentry *dentry)
{
	return __d_entry_type(dentry) == DCACHE_MISS_TYPE;
}

static inline bool d_is_whiteout(const struct dentry *dentry)
{
	return __d_entry_type(dentry) == DCACHE_WHITEOUT_TYPE;
}

static inline bool d_can_lookup(const struct dentry *dentry)
{
	return __d_entry_type(dentry) == DCACHE_DIRECTORY_TYPE;
}

static inline bool d_is_autodir(const struct dentry *dentry)
{
	return __d_entry_type(dentry) == DCACHE_AUTODIR_TYPE;
}

static inline bool d_is_dir(const struct dentry *dentry)
{
	return d_can_lookup(dentry) || d_is_autodir(dentry);
}

static inline bool d_is_symlink(const struct dentry *dentry)
{
	return __d_entry_type(dentry) == DCACHE_SYMLINK_TYPE;
}

static inline bool d_is_reg(const struct dentry *dentry)
{
	return __d_entry_type(dentry) == DCACHE_REGULAR_TYPE;
}

static inline bool d_is_special(const struct dentry *dentry)
{
	return __d_entry_type(dentry) == DCACHE_SPECIAL_TYPE;
}

static inline bool d_is_file(const struct dentry *dentry)
{
	return d_is_reg(dentry) || d_is_special(dentry);
}

static inline bool d_is_negative(const struct dentry *dentry)
{
	// TODO: check d_is_whiteout(dentry) also.
	return d_is_miss(dentry);
}

static inline bool d_is_positive(const struct dentry *dentry)
{
	return !d_is_negative(dentry);
}

/**
 * d_really_is_negative - Determine if a dentry is really negative (ignoring fallthroughs)
 * @dentry: The dentry in question
 *
 * Returns true if the dentry represents either an absent name or a name that
 * doesn't map to an inode (ie. ->d_inode is NULL).  The dentry could represent
 * a true miss, a whiteout that isn't represented by a 0,0 chardev or a
 * fallthrough marker in an opaque directory.
 *
 * Note!  (1) This should be used *only* by a filesystem to examine its own
 * dentries.  It should not be used to look at some other filesystem's
 * dentries.  (2) It should also be used in combination with d_inode() to get
 * the inode.  (3) The dentry may have something attached to ->d_lower and the
 * type field of the flags may be set to something other than miss or whiteout.
 */
static inline bool d_really_is_negative(const struct dentry *dentry)
{
	return dentry->d_inode == NULL;
}

/**
 * d_really_is_positive - Determine if a dentry is really positive (ignoring fallthroughs)
 * @dentry: The dentry in question
 *
 * Returns true if the dentry represents a name that maps to an inode
 * (ie. ->d_inode is not NULL).  The dentry might still represent a whiteout if
 * that is represented on medium as a 0,0 chardev.
 *
 * Note!  (1) This should be used *only* by a filesystem to examine its own
 * dentries.  It should not be used to look at some other filesystem's
 * dentries.  (2) It should also be used in combination with d_inode() to get
 * the inode.
 */
static inline bool d_really_is_positive(const struct dentry *dentry)
{
	return dentry->d_inode != NULL;
}

static inline int simple_positive(struct dentry *dentry)
{
	return d_really_is_positive(dentry) && !d_unhashed(dentry);
}

extern void d_set_fallthru(struct dentry *dentry);

static inline bool d_is_fallthru(const struct dentry *dentry)
{
	return dentry->d_flags & DCACHE_FALLTHRU;
}


extern int sysctl_vfs_cache_pressure;

static inline unsigned long vfs_pressure_ratio(unsigned long val)
{
	return mult_frac(val, sysctl_vfs_cache_pressure, 100);
}

/**
 * d_inode - Get the actual inode of this dentry
 * @dentry: The dentry to query
 *
 * This is the helper normal filesystems should use to get at their own inodes
 * in their own dentries and ignore the layering superimposed upon them.
 */
static inline struct inode *d_inode(const struct dentry *dentry)
{
	return dentry->d_inode;
}

/**
 * d_inode_rcu - Get the actual inode of this dentry with ACCESS_ONCE()
 * @dentry: The dentry to query
 *
 * This is the helper normal filesystems should use to get at their own inodes
 * in their own dentries and ignore the layering superimposed upon them.
 */
static inline struct inode *d_inode_rcu(const struct dentry *dentry)
{
	return ACCESS_ONCE(dentry->d_inode);
}

/**
 * d_backing_inode - Get upper or lower inode we should be using
 * @upper: The upper layer
 *
 * This is the helper that should be used to get at the inode that will be used
 * if this dentry were to be opened as a file.  The inode may be on the upper
 * dentry or it may be on a lower dentry pinned by the upper.
 *
 * Normal filesystems should not use this to access their own inodes.
 */
static inline struct inode *d_backing_inode(const struct dentry *upper)
{
	struct inode *inode = upper->d_inode;

	return inode;
}

/**
 * d_backing_dentry - Get upper or lower dentry we should be using
 * @upper: The upper layer
 *
 * This is the helper that should be used to get the dentry of the inode that
 * will be used if this dentry were opened as a file.  It may be the upper
 * dentry or it may be a lower dentry pinned by the upper.
 *
 * Normal filesystems should not use this to access their own dentries.
 */
static inline struct dentry *d_backing_dentry(struct dentry *upper)
{
	return upper;
}

static inline struct dentry *d_real(struct dentry *dentry)
{
	if (unlikely(dentry->d_flags & DCACHE_OP_REAL))
		return dentry->d_op->d_real(dentry, NULL);
	else
		return dentry;
}

#endif	/* __LINUX_DCACHE_H */<|MERGE_RESOLUTION|>--- conflicted
+++ resolved
@@ -161,12 +161,8 @@
 	struct vfsmount *(*d_automount)(struct path *);
 	int (*d_manage)(struct dentry *, bool);
 	struct inode *(*d_select_inode)(struct dentry *, unsigned);
-<<<<<<< HEAD
 	struct dentry *(*d_real)(struct dentry *, struct inode *);
-	void (*d_canonical_path)(const struct dentry *, struct path *);
-=======
 	void (*d_canonical_path)(const struct path *, struct path *);
->>>>>>> b2cee99f
 } ____cacheline_aligned;
 
 /*
