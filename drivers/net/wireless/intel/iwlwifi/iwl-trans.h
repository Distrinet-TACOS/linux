/******************************************************************************
 *
 * This file is provided under a dual BSD/GPLv2 license.  When using or
 * redistributing this file, you may do so under either license.
 *
 * GPL LICENSE SUMMARY
 *
 * Copyright(c) 2007 - 2014 Intel Corporation. All rights reserved.
 * Copyright(c) 2013 - 2015 Intel Mobile Communications GmbH
 * Copyright(c) 2016 - 2017 Intel Deutschland GmbH
 * Copyright(c) 2018 - 2019 Intel Corporation
 *
 * This program is free software; you can redistribute it and/or modify
 * it under the terms of version 2 of the GNU General Public License as
 * published by the Free Software Foundation.
 *
 * This program is distributed in the hope that it will be useful, but
 * WITHOUT ANY WARRANTY; without even the implied warranty of
 * MERCHANTABILITY or FITNESS FOR A PARTICULAR PURPOSE.  See the GNU
 * General Public License for more details.
 *
 * The full GNU General Public License is included in this distribution
 * in the file called COPYING.
 *
 * Contact Information:
 *  Intel Linux Wireless <linuxwifi@intel.com>
 * Intel Corporation, 5200 N.E. Elam Young Parkway, Hillsboro, OR 97124-6497
 *
 * BSD LICENSE
 *
 * Copyright(c) 2005 - 2014 Intel Corporation. All rights reserved.
 * Copyright(c) 2013 - 2015 Intel Mobile Communications GmbH
 * Copyright(c) 2016 - 2017 Intel Deutschland GmbH
 * Copyright(c) 2018 - 2019 Intel Corporation
 * All rights reserved.
 *
 * Redistribution and use in source and binary forms, with or without
 * modification, are permitted provided that the following conditions
 * are met:
 *
 *  * Redistributions of source code must retain the above copyright
 *    notice, this list of conditions and the following disclaimer.
 *  * Redistributions in binary form must reproduce the above copyright
 *    notice, this list of conditions and the following disclaimer in
 *    the documentation and/or other materials provided with the
 *    distribution.
 *  * Neither the name Intel Corporation nor the names of its
 *    contributors may be used to endorse or promote products derived
 *    from this software without specific prior written permission.
 *
 * THIS SOFTWARE IS PROVIDED BY THE COPYRIGHT HOLDERS AND CONTRIBUTORS
 * "AS IS" AND ANY EXPRESS OR IMPLIED WARRANTIES, INCLUDING, BUT NOT
 * LIMITED TO, THE IMPLIED WARRANTIES OF MERCHANTABILITY AND FITNESS FOR
 * A PARTICULAR PURPOSE ARE DISCLAIMED. IN NO EVENT SHALL THE COPYRIGHT
 * OWNER OR CONTRIBUTORS BE LIABLE FOR ANY DIRECT, INDIRECT, INCIDENTAL,
 * SPECIAL, EXEMPLARY, OR CONSEQUENTIAL DAMAGES (INCLUDING, BUT NOT
 * LIMITED TO, PROCUREMENT OF SUBSTITUTE GOODS OR SERVICES; LOSS OF USE,
 * DATA, OR PROFITS; OR BUSINESS INTERRUPTION) HOWEVER CAUSED AND ON ANY
 * THEORY OF LIABILITY, WHETHER IN CONTRACT, STRICT LIABILITY, OR TORT
 * (INCLUDING NEGLIGENCE OR OTHERWISE) ARISING IN ANY WAY OUT OF THE USE
 * OF THIS SOFTWARE, EVEN IF ADVISED OF THE POSSIBILITY OF SUCH DAMAGE.
 *
 *****************************************************************************/
#ifndef __iwl_trans_h__
#define __iwl_trans_h__

#include <linux/ieee80211.h>
#include <linux/mm.h> /* for page_address */
#include <linux/lockdep.h>
#include <linux/kernel.h>

#include "iwl-debug.h"
#include "iwl-config.h"
#include "fw/img.h"
#include "iwl-op-mode.h"
#include "fw/api/cmdhdr.h"
#include "fw/api/txq.h"
#include "fw/api/dbg-tlv.h"
#include "iwl-dbg-tlv.h"

/**
 * DOC: Transport layer - what is it ?
 *
 * The transport layer is the layer that deals with the HW directly. It provides
 * an abstraction of the underlying HW to the upper layer. The transport layer
 * doesn't provide any policy, algorithm or anything of this kind, but only
 * mechanisms to make the HW do something. It is not completely stateless but
 * close to it.
 * We will have an implementation for each different supported bus.
 */

/**
 * DOC: Life cycle of the transport layer
 *
 * The transport layer has a very precise life cycle.
 *
 *	1) A helper function is called during the module initialization and
 *	   registers the bus driver's ops with the transport's alloc function.
 *	2) Bus's probe calls to the transport layer's allocation functions.
 *	   Of course this function is bus specific.
 *	3) This allocation functions will spawn the upper layer which will
 *	   register mac80211.
 *
 *	4) At some point (i.e. mac80211's start call), the op_mode will call
 *	   the following sequence:
 *	   start_hw
 *	   start_fw
 *
 *	5) Then when finished (or reset):
 *	   stop_device
 *
 *	6) Eventually, the free function will be called.
 */

#define FH_RSCSR_FRAME_SIZE_MSK		0x00003FFF	/* bits 0-13 */
#define FH_RSCSR_FRAME_INVALID		0x55550000
#define FH_RSCSR_FRAME_ALIGN		0x40
#define FH_RSCSR_RPA_EN			BIT(25)
#define FH_RSCSR_RADA_EN		BIT(26)
#define FH_RSCSR_RXQ_POS		16
#define FH_RSCSR_RXQ_MASK		0x3F0000

struct iwl_rx_packet {
	/*
	 * The first 4 bytes of the RX frame header contain both the RX frame
	 * size and some flags.
	 * Bit fields:
	 * 31:    flag flush RB request
	 * 30:    flag ignore TC (terminal counter) request
	 * 29:    flag fast IRQ request
	 * 28-27: Reserved
	 * 26:    RADA enabled
	 * 25:    Offload enabled
	 * 24:    RPF enabled
	 * 23:    RSS enabled
	 * 22:    Checksum enabled
	 * 21-16: RX queue
	 * 15-14: Reserved
	 * 13-00: RX frame size
	 */
	__le32 len_n_flags;
	struct iwl_cmd_header hdr;
	u8 data[];
} __packed;

static inline u32 iwl_rx_packet_len(const struct iwl_rx_packet *pkt)
{
	return le32_to_cpu(pkt->len_n_flags) & FH_RSCSR_FRAME_SIZE_MSK;
}

static inline u32 iwl_rx_packet_payload_len(const struct iwl_rx_packet *pkt)
{
	return iwl_rx_packet_len(pkt) - sizeof(pkt->hdr);
}

/**
 * enum CMD_MODE - how to send the host commands ?
 *
 * @CMD_ASYNC: Return right away and don't wait for the response
 * @CMD_WANT_SKB: Not valid with CMD_ASYNC. The caller needs the buffer of
 *	the response. The caller needs to call iwl_free_resp when done.
 * @CMD_HIGH_PRIO: The command is high priority - it goes to the front of the
 *	command queue, but after other high priority commands. Valid only
 *	with CMD_ASYNC.
 * @CMD_SEND_IN_IDLE: The command should be sent even when the trans is idle.
 * @CMD_MAKE_TRANS_IDLE: The command response should mark the trans as idle.
 * @CMD_WAKE_UP_TRANS: The command response should wake up the trans
 *	(i.e. mark it as non-idle).
 * @CMD_WANT_ASYNC_CALLBACK: the op_mode's async callback function must be
 *	called after this command completes. Valid only with CMD_ASYNC.
 */
enum CMD_MODE {
	CMD_ASYNC		= BIT(0),
	CMD_WANT_SKB		= BIT(1),
	CMD_SEND_IN_RFKILL	= BIT(2),
	CMD_HIGH_PRIO		= BIT(3),
	CMD_SEND_IN_IDLE	= BIT(4),
	CMD_MAKE_TRANS_IDLE	= BIT(5),
	CMD_WAKE_UP_TRANS	= BIT(6),
	CMD_WANT_ASYNC_CALLBACK	= BIT(7),
};

#define DEF_CMD_PAYLOAD_SIZE 320

/**
 * struct iwl_device_cmd
 *
 * For allocation of the command and tx queues, this establishes the overall
 * size of the largest command we send to uCode, except for commands that
 * aren't fully copied and use other TFD space.
 */
struct iwl_device_cmd {
	union {
		struct {
			struct iwl_cmd_header hdr;	/* uCode API */
			u8 payload[DEF_CMD_PAYLOAD_SIZE];
		};
		struct {
			struct iwl_cmd_header_wide hdr_wide;
			u8 payload_wide[DEF_CMD_PAYLOAD_SIZE -
					sizeof(struct iwl_cmd_header_wide) +
					sizeof(struct iwl_cmd_header)];
		};
	};
} __packed;

#define TFD_MAX_PAYLOAD_SIZE (sizeof(struct iwl_device_cmd))

/*
 * number of transfer buffers (fragments) per transmit frame descriptor;
 * this is just the driver's idea, the hardware supports 20
 */
#define IWL_MAX_CMD_TBS_PER_TFD	2

/**
 * enum iwl_hcmd_dataflag - flag for each one of the chunks of the command
 *
 * @IWL_HCMD_DFL_NOCOPY: By default, the command is copied to the host command's
 *	ring. The transport layer doesn't map the command's buffer to DMA, but
 *	rather copies it to a previously allocated DMA buffer. This flag tells
 *	the transport layer not to copy the command, but to map the existing
 *	buffer (that is passed in) instead. This saves the memcpy and allows
 *	commands that are bigger than the fixed buffer to be submitted.
 *	Note that a TFD entry after a NOCOPY one cannot be a normal copied one.
 * @IWL_HCMD_DFL_DUP: Only valid without NOCOPY, duplicate the memory for this
 *	chunk internally and free it again after the command completes. This
 *	can (currently) be used only once per command.
 *	Note that a TFD entry after a DUP one cannot be a normal copied one.
 */
enum iwl_hcmd_dataflag {
	IWL_HCMD_DFL_NOCOPY	= BIT(0),
	IWL_HCMD_DFL_DUP	= BIT(1),
};

enum iwl_error_event_table_status {
	IWL_ERROR_EVENT_TABLE_LMAC1 = BIT(0),
	IWL_ERROR_EVENT_TABLE_LMAC2 = BIT(1),
	IWL_ERROR_EVENT_TABLE_UMAC = BIT(2),
};

/**
 * struct iwl_host_cmd - Host command to the uCode
 *
 * @data: array of chunks that composes the data of the host command
 * @resp_pkt: response packet, if %CMD_WANT_SKB was set
 * @_rx_page_order: (internally used to free response packet)
 * @_rx_page_addr: (internally used to free response packet)
 * @flags: can be CMD_*
 * @len: array of the lengths of the chunks in data
 * @dataflags: IWL_HCMD_DFL_*
 * @id: command id of the host command, for wide commands encoding the
 *	version and group as well
 */
struct iwl_host_cmd {
	const void *data[IWL_MAX_CMD_TBS_PER_TFD];
	struct iwl_rx_packet *resp_pkt;
	unsigned long _rx_page_addr;
	u32 _rx_page_order;

	u32 flags;
	u32 id;
	u16 len[IWL_MAX_CMD_TBS_PER_TFD];
	u8 dataflags[IWL_MAX_CMD_TBS_PER_TFD];
};

static inline void iwl_free_resp(struct iwl_host_cmd *cmd)
{
	free_pages(cmd->_rx_page_addr, cmd->_rx_page_order);
}

struct iwl_rx_cmd_buffer {
	struct page *_page;
	int _offset;
	bool _page_stolen;
	u32 _rx_page_order;
	unsigned int truesize;
};

static inline void *rxb_addr(struct iwl_rx_cmd_buffer *r)
{
	return (void *)((unsigned long)page_address(r->_page) + r->_offset);
}

static inline int rxb_offset(struct iwl_rx_cmd_buffer *r)
{
	return r->_offset;
}

static inline struct page *rxb_steal_page(struct iwl_rx_cmd_buffer *r)
{
	r->_page_stolen = true;
	get_page(r->_page);
	return r->_page;
}

static inline void iwl_free_rxb(struct iwl_rx_cmd_buffer *r)
{
	__free_pages(r->_page, r->_rx_page_order);
}

#define MAX_NO_RECLAIM_CMDS	6

#define IWL_MASK(lo, hi) ((1 << (hi)) | ((1 << (hi)) - (1 << (lo))))

/*
 * Maximum number of HW queues the transport layer
 * currently supports
 */
#define IWL_MAX_HW_QUEUES		32
#define IWL_MAX_TVQM_QUEUES		512

#define IWL_MAX_TID_COUNT	8
#define IWL_MGMT_TID		15
#define IWL_FRAME_LIMIT	64
#define IWL_MAX_RX_HW_QUEUES	16

/**
 * enum iwl_wowlan_status - WoWLAN image/device status
 * @IWL_D3_STATUS_ALIVE: firmware is still running after resume
 * @IWL_D3_STATUS_RESET: device was reset while suspended
 */
enum iwl_d3_status {
	IWL_D3_STATUS_ALIVE,
	IWL_D3_STATUS_RESET,
};

/**
 * enum iwl_trans_status: transport status flags
 * @STATUS_SYNC_HCMD_ACTIVE: a SYNC command is being processed
 * @STATUS_DEVICE_ENABLED: APM is enabled
 * @STATUS_TPOWER_PMI: the device might be asleep (need to wake it up)
 * @STATUS_INT_ENABLED: interrupts are enabled
 * @STATUS_RFKILL_HW: the actual HW state of the RF-kill switch
 * @STATUS_RFKILL_OPMODE: RF-kill state reported to opmode
 * @STATUS_FW_ERROR: the fw is in error state
 * @STATUS_TRANS_GOING_IDLE: shutting down the trans, only special commands
 *	are sent
 * @STATUS_TRANS_IDLE: the trans is idle - general commands are not to be sent
 * @STATUS_TRANS_DEAD: trans is dead - avoid any read/write operation
 */
enum iwl_trans_status {
	STATUS_SYNC_HCMD_ACTIVE,
	STATUS_DEVICE_ENABLED,
	STATUS_TPOWER_PMI,
	STATUS_INT_ENABLED,
	STATUS_RFKILL_HW,
	STATUS_RFKILL_OPMODE,
	STATUS_FW_ERROR,
	STATUS_TRANS_GOING_IDLE,
	STATUS_TRANS_IDLE,
	STATUS_TRANS_DEAD,
};

static inline int
iwl_trans_get_rb_size_order(enum iwl_amsdu_size rb_size)
{
	switch (rb_size) {
	case IWL_AMSDU_2K:
		return get_order(2 * 1024);
	case IWL_AMSDU_4K:
		return get_order(4 * 1024);
	case IWL_AMSDU_8K:
		return get_order(8 * 1024);
	case IWL_AMSDU_12K:
		return get_order(12 * 1024);
	default:
		WARN_ON(1);
		return -1;
	}
}

struct iwl_hcmd_names {
	u8 cmd_id;
	const char *const cmd_name;
};

#define HCMD_NAME(x)	\
	{ .cmd_id = x, .cmd_name = #x }

struct iwl_hcmd_arr {
	const struct iwl_hcmd_names *arr;
	int size;
};

#define HCMD_ARR(x)	\
	{ .arr = x, .size = ARRAY_SIZE(x) }

/**
 * struct iwl_trans_config - transport configuration
 *
 * @op_mode: pointer to the upper layer.
 * @cmd_queue: the index of the command queue.
 *	Must be set before start_fw.
 * @cmd_fifo: the fifo for host commands
 * @cmd_q_wdg_timeout: the timeout of the watchdog timer for the command queue.
 * @no_reclaim_cmds: Some devices erroneously don't set the
 *	SEQ_RX_FRAME bit on some notifications, this is the
 *	list of such notifications to filter. Max length is
 *	%MAX_NO_RECLAIM_CMDS.
 * @n_no_reclaim_cmds: # of commands in list
 * @rx_buf_size: RX buffer size needed for A-MSDUs
 *	if unset 4k will be the RX buffer size
 * @bc_table_dword: set to true if the BC table expects the byte count to be
 *	in DWORD (as opposed to bytes)
 * @scd_set_active: should the transport configure the SCD for HCMD queue
 * @sw_csum_tx: transport should compute the TCP checksum
 * @command_groups: array of command groups, each member is an array of the
 *	commands in the group; for debugging only
 * @command_groups_size: number of command groups, to avoid illegal access
 * @cb_data_offs: offset inside skb->cb to store transport data at, must have
 *	space for at least two pointers
 */
struct iwl_trans_config {
	struct iwl_op_mode *op_mode;

	u8 cmd_queue;
	u8 cmd_fifo;
	unsigned int cmd_q_wdg_timeout;
	const u8 *no_reclaim_cmds;
	unsigned int n_no_reclaim_cmds;

	enum iwl_amsdu_size rx_buf_size;
	bool bc_table_dword;
	bool scd_set_active;
	bool sw_csum_tx;
	const struct iwl_hcmd_arr *command_groups;
	int command_groups_size;

	u8 cb_data_offs;
};

struct iwl_trans_dump_data {
	u32 len;
	u8 data[];
};

struct iwl_trans;

struct iwl_trans_txq_scd_cfg {
	u8 fifo;
	u8 sta_id;
	u8 tid;
	bool aggregate;
	int frame_limit;
};

/**
 * struct iwl_trans_rxq_dma_data - RX queue DMA data
 * @fr_bd_cb: DMA address of free BD cyclic buffer
 * @fr_bd_wid: Initial write index of the free BD cyclic buffer
 * @urbd_stts_wrptr: DMA address of urbd_stts_wrptr
 * @ur_bd_cb: DMA address of used BD cyclic buffer
 */
struct iwl_trans_rxq_dma_data {
	u64 fr_bd_cb;
	u32 fr_bd_wid;
	u64 urbd_stts_wrptr;
	u64 ur_bd_cb;
};

/**
 * struct iwl_trans_ops - transport specific operations
 *
 * All the handlers MUST be implemented
 *
 * @start_hw: starts the HW. If low_power is true, the NIC needs to be taken
 *	out of a low power state. From that point on, the HW can send
 *	interrupts. May sleep.
 * @op_mode_leave: Turn off the HW RF kill indication if on
 *	May sleep
 * @start_fw: allocates and inits all the resources for the transport
 *	layer. Also kick a fw image.
 *	May sleep
 * @fw_alive: called when the fw sends alive notification. If the fw provides
 *	the SCD base address in SRAM, then provide it here, or 0 otherwise.
 *	May sleep
 * @stop_device: stops the whole device (embedded CPU put to reset) and stops
 *	the HW. If low_power is true, the NIC will be put in low power state.
 *	From that point on, the HW will be stopped but will still issue an
 *	interrupt if the HW RF kill switch is triggered.
 *	This callback must do the right thing and not crash even if %start_hw()
 *	was called but not &start_fw(). May sleep.
 * @d3_suspend: put the device into the correct mode for WoWLAN during
 *	suspend. This is optional, if not implemented WoWLAN will not be
 *	supported. This callback may sleep.
 * @d3_resume: resume the device after WoWLAN, enabling the opmode to
 *	talk to the WoWLAN image to get its status. This is optional, if not
 *	implemented WoWLAN will not be supported. This callback may sleep.
 * @send_cmd:send a host command. Must return -ERFKILL if RFkill is asserted.
 *	If RFkill is asserted in the middle of a SYNC host command, it must
 *	return -ERFKILL straight away.
 *	May sleep only if CMD_ASYNC is not set
 * @tx: send an skb. The transport relies on the op_mode to zero the
 *	the ieee80211_tx_info->driver_data. If the MPDU is an A-MSDU, all
 *	the CSUM will be taken care of (TCP CSUM and IP header in case of
 *	IPv4). If the MPDU is a single MSDU, the op_mode must compute the IP
 *	header if it is IPv4.
 *	Must be atomic
 * @reclaim: free packet until ssn. Returns a list of freed packets.
 *	Must be atomic
 * @txq_enable: setup a queue. To setup an AC queue, use the
 *	iwl_trans_ac_txq_enable wrapper. fw_alive must have been called before
 *	this one. The op_mode must not configure the HCMD queue. The scheduler
 *	configuration may be %NULL, in which case the hardware will not be
 *	configured. If true is returned, the operation mode needs to increment
 *	the sequence number of the packets routed to this queue because of a
 *	hardware scheduler bug. May sleep.
 * @txq_disable: de-configure a Tx queue to send AMPDUs
 *	Must be atomic
 * @txq_set_shared_mode: change Tx queue shared/unshared marking
 * @wait_tx_queues_empty: wait until tx queues are empty. May sleep.
 * @wait_txq_empty: wait until specific tx queue is empty. May sleep.
 * @freeze_txq_timer: prevents the timer of the queue from firing until the
 *	queue is set to awake. Must be atomic.
 * @block_txq_ptrs: stop updating the write pointers of the Tx queues. Note
 *	that the transport needs to refcount the calls since this function
 *	will be called several times with block = true, and then the queues
 *	need to be unblocked only after the same number of calls with
 *	block = false.
 * @write8: write a u8 to a register at offset ofs from the BAR
 * @write32: write a u32 to a register at offset ofs from the BAR
 * @read32: read a u32 register at offset ofs from the BAR
 * @read_prph: read a DWORD from a periphery register
 * @write_prph: write a DWORD to a periphery register
 * @read_mem: read device's SRAM in DWORD
 * @write_mem: write device's SRAM in DWORD. If %buf is %NULL, then the memory
 *	will be zeroed.
 * @configure: configure parameters required by the transport layer from
 *	the op_mode. May be called several times before start_fw, can't be
 *	called after that.
 * @set_pmi: set the power pmi state
 * @grab_nic_access: wake the NIC to be able to access non-HBUS regs.
 *	Sleeping is not allowed between grab_nic_access and
 *	release_nic_access.
 * @release_nic_access: let the NIC go to sleep. The "flags" parameter
 *	must be the same one that was sent before to the grab_nic_access.
 * @set_bits_mask - set SRAM register according to value and mask.
 * @ref: grab a reference to the transport/FW layers, disallowing
 *	certain low power states
 * @unref: release a reference previously taken with @ref. Note that
 *	initially the reference count is 1, making an initial @unref
 *	necessary to allow low power states.
 * @dump_data: return a vmalloc'ed buffer with debug data, maybe containing last
 *	TX'ed commands and similar. The buffer will be vfree'd by the caller.
 *	Note that the transport must fill in the proper file headers.
 * @debugfs_cleanup: used in the driver unload flow to make a proper cleanup
 *	of the trans debugfs
 */
struct iwl_trans_ops {

	int (*start_hw)(struct iwl_trans *iwl_trans, bool low_power);
	void (*op_mode_leave)(struct iwl_trans *iwl_trans);
	int (*start_fw)(struct iwl_trans *trans, const struct fw_img *fw,
			bool run_in_rfkill);
	void (*fw_alive)(struct iwl_trans *trans, u32 scd_addr);
	void (*stop_device)(struct iwl_trans *trans, bool low_power);

	void (*d3_suspend)(struct iwl_trans *trans, bool test, bool reset);
	int (*d3_resume)(struct iwl_trans *trans, enum iwl_d3_status *status,
			 bool test, bool reset);

	int (*send_cmd)(struct iwl_trans *trans, struct iwl_host_cmd *cmd);

	int (*tx)(struct iwl_trans *trans, struct sk_buff *skb,
		  struct iwl_device_cmd *dev_cmd, int queue);
	void (*reclaim)(struct iwl_trans *trans, int queue, int ssn,
			struct sk_buff_head *skbs);

	bool (*txq_enable)(struct iwl_trans *trans, int queue, u16 ssn,
			   const struct iwl_trans_txq_scd_cfg *cfg,
			   unsigned int queue_wdg_timeout);
	void (*txq_disable)(struct iwl_trans *trans, int queue,
			    bool configure_scd);
	/* 22000 functions */
	int (*txq_alloc)(struct iwl_trans *trans,
			 __le16 flags, u8 sta_id, u8 tid,
			 int cmd_id, int size,
			 unsigned int queue_wdg_timeout);
	void (*txq_free)(struct iwl_trans *trans, int queue);
	int (*rxq_dma_data)(struct iwl_trans *trans, int queue,
			    struct iwl_trans_rxq_dma_data *data);

	void (*txq_set_shared_mode)(struct iwl_trans *trans, u32 txq_id,
				    bool shared);

	int (*wait_tx_queues_empty)(struct iwl_trans *trans, u32 txq_bm);
	int (*wait_txq_empty)(struct iwl_trans *trans, int queue);
	void (*freeze_txq_timer)(struct iwl_trans *trans, unsigned long txqs,
				 bool freeze);
	void (*block_txq_ptrs)(struct iwl_trans *trans, bool block);

	void (*write8)(struct iwl_trans *trans, u32 ofs, u8 val);
	void (*write32)(struct iwl_trans *trans, u32 ofs, u32 val);
	u32 (*read32)(struct iwl_trans *trans, u32 ofs);
	u32 (*read_prph)(struct iwl_trans *trans, u32 ofs);
	void (*write_prph)(struct iwl_trans *trans, u32 ofs, u32 val);
	int (*read_mem)(struct iwl_trans *trans, u32 addr,
			void *buf, int dwords);
	int (*write_mem)(struct iwl_trans *trans, u32 addr,
			 const void *buf, int dwords);
	void (*configure)(struct iwl_trans *trans,
			  const struct iwl_trans_config *trans_cfg);
	void (*set_pmi)(struct iwl_trans *trans, bool state);
	void (*sw_reset)(struct iwl_trans *trans);
	bool (*grab_nic_access)(struct iwl_trans *trans, unsigned long *flags);
	void (*release_nic_access)(struct iwl_trans *trans,
				   unsigned long *flags);
	void (*set_bits_mask)(struct iwl_trans *trans, u32 reg, u32 mask,
			      u32 value);
	void (*ref)(struct iwl_trans *trans);
	void (*unref)(struct iwl_trans *trans);
	int  (*suspend)(struct iwl_trans *trans);
	void (*resume)(struct iwl_trans *trans);

	struct iwl_trans_dump_data *(*dump_data)(struct iwl_trans *trans,
						 u32 dump_mask);
	void (*debugfs_cleanup)(struct iwl_trans *trans);
	void (*sync_nmi)(struct iwl_trans *trans);
};

/**
 * enum iwl_trans_state - state of the transport layer
 *
 * @IWL_TRANS_NO_FW: no fw has sent an alive response
 * @IWL_TRANS_FW_ALIVE: a fw has sent an alive response
 */
enum iwl_trans_state {
	IWL_TRANS_NO_FW = 0,
	IWL_TRANS_FW_ALIVE	= 1,
};

/**
 * DOC: Platform power management
 *
 * There are two types of platform power management: system-wide
 * (WoWLAN) and runtime.
 *
 * In system-wide power management the entire platform goes into a low
 * power state (e.g. idle or suspend to RAM) at the same time and the
 * device is configured as a wakeup source for the entire platform.
 * This is usually triggered by userspace activity (e.g. the user
 * presses the suspend button or a power management daemon decides to
 * put the platform in low power mode).  The device's behavior in this
 * mode is dictated by the wake-on-WLAN configuration.
 *
 * In runtime power management, only the devices which are themselves
 * idle enter a low power state.  This is done at runtime, which means
 * that the entire system is still running normally.  This mode is
 * usually triggered automatically by the device driver and requires
 * the ability to enter and exit the low power modes in a very short
 * time, so there is not much impact in usability.
 *
 * The terms used for the device's behavior are as follows:
 *
 *	- D0: the device is fully powered and the host is awake;
 *	- D3: the device is in low power mode and only reacts to
 *		specific events (e.g. magic-packet received or scan
 *		results found);
 *	- D0I3: the device is in low power mode and reacts to any
 *		activity (e.g. RX);
 *
 * These terms reflect the power modes in the firmware and are not to
 * be confused with the physical device power state.  The NIC can be
 * in D0I3 mode even if, for instance, the PCI device is in D3 state.
 */

/**
 * enum iwl_plat_pm_mode - platform power management mode
 *
 * This enumeration describes the device's platform power management
 * behavior when in idle mode (i.e. runtime power management) or when
 * in system-wide suspend (i.e WoWLAN).
 *
 * @IWL_PLAT_PM_MODE_DISABLED: power management is disabled for this
 *	device.  At runtime, this means that nothing happens and the
 *	device always remains in active.  In system-wide suspend mode,
 *	it means that the all connections will be closed automatically
 *	by mac80211 before the platform is suspended.
 * @IWL_PLAT_PM_MODE_D3: the device goes into D3 mode (i.e. WoWLAN).
 *	For runtime power management, this mode is not officially
 *	supported.
 * @IWL_PLAT_PM_MODE_D0I3: the device goes into D0I3 mode.
 */
enum iwl_plat_pm_mode {
	IWL_PLAT_PM_MODE_DISABLED,
	IWL_PLAT_PM_MODE_D3,
	IWL_PLAT_PM_MODE_D0I3,
};

/* Max time to wait for trans to become idle/non-idle on d0i3
 * enter/exit (in msecs).
 */
#define IWL_TRANS_IDLE_TIMEOUT 2000

/* Max time to wait for nmi interrupt */
#define IWL_TRANS_NMI_TIMEOUT (HZ / 4)

/**
 * struct iwl_dram_data
 * @physical: page phy pointer
 * @block: pointer to the allocated block/page
 * @size: size of the block/page
 */
struct iwl_dram_data {
	dma_addr_t physical;
	void *block;
	int size;
};

/**
 * struct iwl_self_init_dram - dram data used by self init process
 * @fw: lmac and umac dram data
 * @fw_cnt: total number of items in array
 * @paging: paging dram data
 * @paging_cnt: total number of items in array
 */
struct iwl_self_init_dram {
	struct iwl_dram_data *fw;
	int fw_cnt;
	struct iwl_dram_data *paging;
	int paging_cnt;
};

/**
 * struct iwl_trans - transport common data
 *
 * @ops - pointer to iwl_trans_ops
 * @op_mode - pointer to the op_mode
 * @cfg - pointer to the configuration
 * @drv - pointer to iwl_drv
 * @status: a bit-mask of transport status flags
 * @dev - pointer to struct device * that represents the device
 * @max_skb_frags: maximum number of fragments an SKB can have when transmitted.
 *	0 indicates that frag SKBs (NETIF_F_SG) aren't supported.
 * @hw_rf_id a u32 with the device RF ID
 * @hw_id: a u32 with the ID of the device / sub-device.
 *	Set during transport allocation.
 * @hw_id_str: a string with info about HW ID. Set during transport allocation.
 * @pm_support: set to true in start_hw if link pm is supported
 * @ltr_enabled: set to true if the LTR is enabled
 * @wide_cmd_header: true when ucode supports wide command header format
 * @num_rx_queues: number of RX queues allocated by the transport;
 *	the transport must set this before calling iwl_drv_start()
 * @iml_len: the length of the image loader
 * @iml: a pointer to the image loader itself
 * @dev_cmd_pool: pool for Tx cmd allocation - for internal use only.
 *	The user should use iwl_trans_{alloc,free}_tx_cmd.
 * @rx_mpdu_cmd: MPDU RX command ID, must be assigned by opmode before
 *	starting the firmware, used for tracing
 * @rx_mpdu_cmd_hdr_size: used for tracing, amount of data before the
 *	start of the 802.11 header in the @rx_mpdu_cmd
 * @dflt_pwr_limit: default power limit fetched from the platform (ACPI)
 * @dbg_dest_tlv: points to the destination TLV for debug
 * @dbg_conf_tlv: array of pointers to configuration TLVs for debug
 * @dbg_trigger_tlv: array of pointers to triggers TLVs for debug
 * @dbg_n_dest_reg: num of reg_ops in %dbg_dest_tlv
 * @num_blocks: number of blocks in fw_mon
 * @fw_mon: address of the buffers for firmware monitor
 * @system_pm_mode: the system-wide power management mode in use.
 *	This mode is set dynamically, depending on the WoWLAN values
 *	configured from the userspace at runtime.
 * @runtime_pm_mode: the runtime power management mode in use.  This
 *	mode is set during the initialization phase and is not
 *	supposed to change during runtime.
 * @dbg_rec_on: true iff there is a fw debug recording currently active
 * @lmac_error_event_table: addrs of lmacs error tables
 * @umac_error_event_table: addr of umac error table
 * @error_event_table_tlv_status: bitmap that indicates what error table
 *	pointers was recevied via TLV. use enum &iwl_error_event_table_status
 * @hw_error: equals true if hw error interrupt was received from the FW
 */
struct iwl_trans {
	const struct iwl_trans_ops *ops;
	struct iwl_op_mode *op_mode;
	const struct iwl_cfg *cfg;
	struct iwl_drv *drv;
	enum iwl_trans_state state;
	unsigned long status;

	struct device *dev;
	u32 max_skb_frags;
	u32 hw_rev;
	u32 hw_rf_id;
	u32 hw_id;
	char hw_id_str[52];

	u8 rx_mpdu_cmd, rx_mpdu_cmd_hdr_size;

	bool pm_support;
	bool ltr_enabled;

	const struct iwl_hcmd_arr *command_groups;
	int command_groups_size;
	bool wide_cmd_header;

	u8 num_rx_queues;

	size_t iml_len;
	u8 *iml;

	/* The following fields are internal only */
	struct kmem_cache *dev_cmd_pool;
	char dev_cmd_pool_name[50];

	struct dentry *dbgfs_dir;

#ifdef CONFIG_LOCKDEP
	struct lockdep_map sync_cmd_lockdep_map;
#endif

	struct iwl_apply_point_data apply_points[IWL_FW_INI_APPLY_NUM];
	struct iwl_apply_point_data apply_points_ext[IWL_FW_INI_APPLY_NUM];

	bool external_ini_loaded;
	bool ini_valid;

	const struct iwl_fw_dbg_dest_tlv_v1 *dbg_dest_tlv;
	const struct iwl_fw_dbg_conf_tlv *dbg_conf_tlv[FW_DBG_CONF_MAX];
	struct iwl_fw_dbg_trigger_tlv * const *dbg_trigger_tlv;
	u8 dbg_n_dest_reg;
	int num_blocks;
	struct iwl_dram_data fw_mon[IWL_FW_INI_APPLY_NUM];
	struct iwl_self_init_dram init_dram;

	enum iwl_plat_pm_mode system_pm_mode;
	enum iwl_plat_pm_mode runtime_pm_mode;
	bool suspending;
	bool dbg_rec_on;

	u32 lmac_error_event_table[2];
	u32 umac_error_event_table;
	unsigned int error_event_table_tlv_status;
<<<<<<< HEAD
=======
	wait_queue_head_t fw_halt_waitq;
	bool hw_error;
>>>>>>> b5250c9c

	/* pointer to trans specific struct */
	/*Ensure that this pointer will always be aligned to sizeof pointer */
	char trans_specific[0] __aligned(sizeof(void *));
};

const char *iwl_get_cmd_string(struct iwl_trans *trans, u32 id);
int iwl_cmd_groups_verify_sorted(const struct iwl_trans_config *trans);

static inline void iwl_trans_configure(struct iwl_trans *trans,
				       const struct iwl_trans_config *trans_cfg)
{
	trans->op_mode = trans_cfg->op_mode;

	trans->ops->configure(trans, trans_cfg);
	WARN_ON(iwl_cmd_groups_verify_sorted(trans_cfg));
}

static inline int _iwl_trans_start_hw(struct iwl_trans *trans, bool low_power)
{
	might_sleep();

	return trans->ops->start_hw(trans, low_power);
}

static inline int iwl_trans_start_hw(struct iwl_trans *trans)
{
	return trans->ops->start_hw(trans, true);
}

static inline void iwl_trans_op_mode_leave(struct iwl_trans *trans)
{
	might_sleep();

	if (trans->ops->op_mode_leave)
		trans->ops->op_mode_leave(trans);

	trans->op_mode = NULL;

	trans->state = IWL_TRANS_NO_FW;
}

static inline void iwl_trans_fw_alive(struct iwl_trans *trans, u32 scd_addr)
{
	might_sleep();

	trans->state = IWL_TRANS_FW_ALIVE;

	trans->ops->fw_alive(trans, scd_addr);
}

static inline int iwl_trans_start_fw(struct iwl_trans *trans,
				     const struct fw_img *fw,
				     bool run_in_rfkill)
{
	might_sleep();

	WARN_ON_ONCE(!trans->rx_mpdu_cmd);

	clear_bit(STATUS_FW_ERROR, &trans->status);
	return trans->ops->start_fw(trans, fw, run_in_rfkill);
}

static inline void _iwl_trans_stop_device(struct iwl_trans *trans,
					  bool low_power)
{
	might_sleep();

	trans->ops->stop_device(trans, low_power);

	trans->state = IWL_TRANS_NO_FW;
}

static inline void iwl_trans_stop_device(struct iwl_trans *trans)
{
	_iwl_trans_stop_device(trans, true);
}

static inline void iwl_trans_d3_suspend(struct iwl_trans *trans, bool test,
					bool reset)
{
	might_sleep();
	if (trans->ops->d3_suspend)
		trans->ops->d3_suspend(trans, test, reset);
}

static inline int iwl_trans_d3_resume(struct iwl_trans *trans,
				      enum iwl_d3_status *status,
				      bool test, bool reset)
{
	might_sleep();
	if (!trans->ops->d3_resume)
		return 0;

	return trans->ops->d3_resume(trans, status, test, reset);
}

static inline int iwl_trans_suspend(struct iwl_trans *trans)
{
	if (!trans->ops->suspend)
		return 0;

	return trans->ops->suspend(trans);
}

static inline void iwl_trans_resume(struct iwl_trans *trans)
{
	if (trans->ops->resume)
		trans->ops->resume(trans);
}

static inline struct iwl_trans_dump_data *
iwl_trans_dump_data(struct iwl_trans *trans, u32 dump_mask)
{
	if (!trans->ops->dump_data)
		return NULL;
	return trans->ops->dump_data(trans, dump_mask);
}

static inline struct iwl_device_cmd *
iwl_trans_alloc_tx_cmd(struct iwl_trans *trans)
{
	return kmem_cache_alloc(trans->dev_cmd_pool, GFP_ATOMIC);
}

int iwl_trans_send_cmd(struct iwl_trans *trans, struct iwl_host_cmd *cmd);

static inline void iwl_trans_free_tx_cmd(struct iwl_trans *trans,
					 struct iwl_device_cmd *dev_cmd)
{
	kmem_cache_free(trans->dev_cmd_pool, dev_cmd);
}

static inline int iwl_trans_tx(struct iwl_trans *trans, struct sk_buff *skb,
			       struct iwl_device_cmd *dev_cmd, int queue)
{
	if (unlikely(test_bit(STATUS_FW_ERROR, &trans->status)))
		return -EIO;

	if (WARN_ON_ONCE(trans->state != IWL_TRANS_FW_ALIVE)) {
		IWL_ERR(trans, "%s bad state = %d\n", __func__, trans->state);
		return -EIO;
	}

	return trans->ops->tx(trans, skb, dev_cmd, queue);
}

static inline void iwl_trans_reclaim(struct iwl_trans *trans, int queue,
				     int ssn, struct sk_buff_head *skbs)
{
	if (WARN_ON_ONCE(trans->state != IWL_TRANS_FW_ALIVE)) {
		IWL_ERR(trans, "%s bad state = %d\n", __func__, trans->state);
		return;
	}

	trans->ops->reclaim(trans, queue, ssn, skbs);
}

static inline void iwl_trans_txq_disable(struct iwl_trans *trans, int queue,
					 bool configure_scd)
{
	trans->ops->txq_disable(trans, queue, configure_scd);
}

static inline bool
iwl_trans_txq_enable_cfg(struct iwl_trans *trans, int queue, u16 ssn,
			 const struct iwl_trans_txq_scd_cfg *cfg,
			 unsigned int queue_wdg_timeout)
{
	might_sleep();

	if (WARN_ON_ONCE(trans->state != IWL_TRANS_FW_ALIVE)) {
		IWL_ERR(trans, "%s bad state = %d\n", __func__, trans->state);
		return false;
	}

	return trans->ops->txq_enable(trans, queue, ssn,
				      cfg, queue_wdg_timeout);
}

static inline int
iwl_trans_get_rxq_dma_data(struct iwl_trans *trans, int queue,
			   struct iwl_trans_rxq_dma_data *data)
{
	if (WARN_ON_ONCE(!trans->ops->rxq_dma_data))
		return -ENOTSUPP;

	return trans->ops->rxq_dma_data(trans, queue, data);
}

static inline void
iwl_trans_txq_free(struct iwl_trans *trans, int queue)
{
	if (WARN_ON_ONCE(!trans->ops->txq_free))
		return;

	trans->ops->txq_free(trans, queue);
}

static inline int
iwl_trans_txq_alloc(struct iwl_trans *trans,
		    __le16 flags, u8 sta_id, u8 tid,
		    int cmd_id, int size,
		    unsigned int wdg_timeout)
{
	might_sleep();

	if (WARN_ON_ONCE(!trans->ops->txq_alloc))
		return -ENOTSUPP;

	if (WARN_ON_ONCE(trans->state != IWL_TRANS_FW_ALIVE)) {
		IWL_ERR(trans, "%s bad state = %d\n", __func__, trans->state);
		return -EIO;
	}

	return trans->ops->txq_alloc(trans, flags, sta_id, tid,
				     cmd_id, size, wdg_timeout);
}

static inline void iwl_trans_txq_set_shared_mode(struct iwl_trans *trans,
						 int queue, bool shared_mode)
{
	if (trans->ops->txq_set_shared_mode)
		trans->ops->txq_set_shared_mode(trans, queue, shared_mode);
}

static inline void iwl_trans_txq_enable(struct iwl_trans *trans, int queue,
					int fifo, int sta_id, int tid,
					int frame_limit, u16 ssn,
					unsigned int queue_wdg_timeout)
{
	struct iwl_trans_txq_scd_cfg cfg = {
		.fifo = fifo,
		.sta_id = sta_id,
		.tid = tid,
		.frame_limit = frame_limit,
		.aggregate = sta_id >= 0,
	};

	iwl_trans_txq_enable_cfg(trans, queue, ssn, &cfg, queue_wdg_timeout);
}

static inline
void iwl_trans_ac_txq_enable(struct iwl_trans *trans, int queue, int fifo,
			     unsigned int queue_wdg_timeout)
{
	struct iwl_trans_txq_scd_cfg cfg = {
		.fifo = fifo,
		.sta_id = -1,
		.tid = IWL_MAX_TID_COUNT,
		.frame_limit = IWL_FRAME_LIMIT,
		.aggregate = false,
	};

	iwl_trans_txq_enable_cfg(trans, queue, 0, &cfg, queue_wdg_timeout);
}

static inline void iwl_trans_freeze_txq_timer(struct iwl_trans *trans,
					      unsigned long txqs,
					      bool freeze)
{
	if (WARN_ON_ONCE(trans->state != IWL_TRANS_FW_ALIVE)) {
		IWL_ERR(trans, "%s bad state = %d\n", __func__, trans->state);
		return;
	}

	if (trans->ops->freeze_txq_timer)
		trans->ops->freeze_txq_timer(trans, txqs, freeze);
}

static inline void iwl_trans_block_txq_ptrs(struct iwl_trans *trans,
					    bool block)
{
	if (WARN_ON_ONCE(trans->state != IWL_TRANS_FW_ALIVE)) {
		IWL_ERR(trans, "%s bad state = %d\n", __func__, trans->state);
		return;
	}

	if (trans->ops->block_txq_ptrs)
		trans->ops->block_txq_ptrs(trans, block);
}

static inline int iwl_trans_wait_tx_queues_empty(struct iwl_trans *trans,
						 u32 txqs)
{
	if (WARN_ON_ONCE(!trans->ops->wait_tx_queues_empty))
		return -ENOTSUPP;

	if (WARN_ON_ONCE(trans->state != IWL_TRANS_FW_ALIVE)) {
		IWL_ERR(trans, "%s bad state = %d\n", __func__, trans->state);
		return -EIO;
	}

	return trans->ops->wait_tx_queues_empty(trans, txqs);
}

static inline int iwl_trans_wait_txq_empty(struct iwl_trans *trans, int queue)
{
	if (WARN_ON_ONCE(!trans->ops->wait_txq_empty))
		return -ENOTSUPP;

	if (WARN_ON_ONCE(trans->state != IWL_TRANS_FW_ALIVE)) {
		IWL_ERR(trans, "%s bad state = %d\n", __func__, trans->state);
		return -EIO;
	}

	return trans->ops->wait_txq_empty(trans, queue);
}

static inline void iwl_trans_write8(struct iwl_trans *trans, u32 ofs, u8 val)
{
	trans->ops->write8(trans, ofs, val);
}

static inline void iwl_trans_write32(struct iwl_trans *trans, u32 ofs, u32 val)
{
	trans->ops->write32(trans, ofs, val);
}

static inline u32 iwl_trans_read32(struct iwl_trans *trans, u32 ofs)
{
	return trans->ops->read32(trans, ofs);
}

static inline u32 iwl_trans_read_prph(struct iwl_trans *trans, u32 ofs)
{
	return trans->ops->read_prph(trans, ofs);
}

static inline void iwl_trans_write_prph(struct iwl_trans *trans, u32 ofs,
					u32 val)
{
	return trans->ops->write_prph(trans, ofs, val);
}

static inline int iwl_trans_read_mem(struct iwl_trans *trans, u32 addr,
				     void *buf, int dwords)
{
	return trans->ops->read_mem(trans, addr, buf, dwords);
}

#define iwl_trans_read_mem_bytes(trans, addr, buf, bufsize)		      \
	do {								      \
		if (__builtin_constant_p(bufsize))			      \
			BUILD_BUG_ON((bufsize) % sizeof(u32));		      \
		iwl_trans_read_mem(trans, addr, buf, (bufsize) / sizeof(u32));\
	} while (0)

static inline u32 iwl_trans_read_mem32(struct iwl_trans *trans, u32 addr)
{
	u32 value;

	if (WARN_ON(iwl_trans_read_mem(trans, addr, &value, 1)))
		return 0xa5a5a5a5;

	return value;
}

static inline int iwl_trans_write_mem(struct iwl_trans *trans, u32 addr,
				      const void *buf, int dwords)
{
	return trans->ops->write_mem(trans, addr, buf, dwords);
}

static inline u32 iwl_trans_write_mem32(struct iwl_trans *trans, u32 addr,
					u32 val)
{
	return iwl_trans_write_mem(trans, addr, &val, 1);
}

static inline void iwl_trans_set_pmi(struct iwl_trans *trans, bool state)
{
	if (trans->ops->set_pmi)
		trans->ops->set_pmi(trans, state);
}

static inline void iwl_trans_sw_reset(struct iwl_trans *trans)
{
	if (trans->ops->sw_reset)
		trans->ops->sw_reset(trans);
}

static inline void
iwl_trans_set_bits_mask(struct iwl_trans *trans, u32 reg, u32 mask, u32 value)
{
	trans->ops->set_bits_mask(trans, reg, mask, value);
}

#define iwl_trans_grab_nic_access(trans, flags)	\
	__cond_lock(nic_access,				\
		    likely((trans)->ops->grab_nic_access(trans, flags)))

static inline void __releases(nic_access)
iwl_trans_release_nic_access(struct iwl_trans *trans, unsigned long *flags)
{
	trans->ops->release_nic_access(trans, flags);
	__release(nic_access);
}

static inline void iwl_trans_fw_error(struct iwl_trans *trans)
{
	if (WARN_ON_ONCE(!trans->op_mode))
		return;

	/* prevent double restarts due to the same erroneous FW */
	if (!test_and_set_bit(STATUS_FW_ERROR, &trans->status))
		iwl_op_mode_nic_error(trans->op_mode);
}

static inline void iwl_trans_sync_nmi(struct iwl_trans *trans)
{
	if (trans->ops->sync_nmi)
		trans->ops->sync_nmi(trans);
}

/*****************************************************
 * transport helper functions
 *****************************************************/
struct iwl_trans *iwl_trans_alloc(unsigned int priv_size,
				  struct device *dev,
				  const struct iwl_cfg *cfg,
				  const struct iwl_trans_ops *ops);
void iwl_trans_free(struct iwl_trans *trans);
void iwl_trans_ref(struct iwl_trans *trans);
void iwl_trans_unref(struct iwl_trans *trans);

/*****************************************************
* driver (transport) register/unregister functions
******************************************************/
int __must_check iwl_pci_register_driver(void);
void iwl_pci_unregister_driver(void);

#endif /* __iwl_trans_h__ */<|MERGE_RESOLUTION|>--- conflicted
+++ resolved
@@ -830,11 +830,7 @@
 	u32 lmac_error_event_table[2];
 	u32 umac_error_event_table;
 	unsigned int error_event_table_tlv_status;
-<<<<<<< HEAD
-=======
-	wait_queue_head_t fw_halt_waitq;
 	bool hw_error;
->>>>>>> b5250c9c
 
 	/* pointer to trans specific struct */
 	/*Ensure that this pointer will always be aligned to sizeof pointer */
