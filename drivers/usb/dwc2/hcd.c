--- conflicted
+++ resolved
@@ -2329,18 +2329,7 @@
  */
 static void dwc2_core_host_init(struct dwc2_hsotg *hsotg)
 {
-<<<<<<< HEAD
 	u32 hcfg, hfir, otgctl, usbcfg, val;
-
-	dev_dbg(hsotg->dev, "%s(%p)\n", __func__, hsotg);
-
-	/* Set HS/FS Timeout Calibration and USBTrdTim */
-	usbcfg = dwc2_readl(hsotg->regs + GUSBCFG);
-	usbcfg &= ~(GUSBCFG_TOUTCAL_MASK | GUSBCFG_USBTRDTIM_MASK);
-	val = (hsotg->phyif == GUSBCFG_PHYIF8) ? 9 : 5;
-	usbcfg |= (GUSBCFG_TOUTCAL(7) | (val << GUSBCFG_USBTRDTIM_SHIFT));
-=======
-	u32 hcfg, hfir, otgctl, usbcfg;
 
 	dev_dbg(hsotg->dev, "%s(%p)\n", __func__, hsotg);
 
@@ -2353,8 +2342,9 @@
 	 * can vary from one PHY to another.
 	 */
 	usbcfg = dwc2_readl(hsotg->regs + GUSBCFG);
-	usbcfg |= GUSBCFG_TOUTCAL(7);
->>>>>>> 37f5b3d9
+	usbcfg &= ~(GUSBCFG_TOUTCAL_MASK | GUSBCFG_USBTRDTIM_MASK);
+	val = (hsotg->phyif == GUSBCFG_PHYIF8) ? 9 : 5;
+	usbcfg |= GUSBCFG_TOUTCAL(7) | (val << GUSBCFG_USBTRDTIM_SHIFT);
 	dwc2_writel(usbcfg, hsotg->regs + GUSBCFG);
 
 	/* Restart the Phy Clock */
