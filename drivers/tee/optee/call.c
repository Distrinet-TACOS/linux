--- conflicted
+++ resolved
@@ -14,11 +14,8 @@
 #include <linux/uaccess.h>
 #include "optee_private.h"
 #include "optee_smc.h"
-<<<<<<< HEAD
 #define CREATE_TRACE_POINTS
 #include "optee_trace.h"
-=======
->>>>>>> b57ef124
 #include "optee_bench.h"
 
 struct optee_call_waiter {
@@ -144,10 +141,7 @@
 	while (true) {
 		struct arm_smccc_res res;
 
-<<<<<<< HEAD
 		trace_optee_invoke_fn_begin(&param);
-=======
->>>>>>> b57ef124
 		optee_bm_timestamp();
 
 		optee->invoke_fn(param.a0, param.a1, param.a2, param.a3,
