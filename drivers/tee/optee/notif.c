// SPDX-License-Identifier: GPL-2.0-only
/*
 * Copyright (c) 2015-2021, Linaro Limited
 */

#define pr_fmt(fmt) KBUILD_MODNAME ": " fmt

#include <linux/arm-smccc.h>
#include <linux/errno.h>
#include <linux/interrupt.h>
#include <linux/irqdomain.h>
#include <linux/slab.h>
#include <linux/spinlock.h>
#include <linux/tee_drv.h>
#include "optee_private.h"
#include "optee_smc.h"
#include "optee_rpc_cmd.h"

struct notif_entry {
	struct list_head link;
	struct completion c;
	u_int key;
};

static struct ssp_callback {
	int (*callback)(void *);
	int (*hard_callback)(void *);
	u32 notif_value;
} *ssp_data = NULL;

int register_callback(int (*callback)(void *), u32 notif_value)
{
	if (ssp_data != NULL) {
		pr_err("Registering callback failed because it already exists.\n");
		return -EPERM;
	}

	ssp_data = kmalloc(sizeof(struct ssp_callback), GFP_KERNEL);
	ssp_data->callback = callback;
	ssp_data->notif_value = notif_value;

	return 0;
}
EXPORT_SYMBOL(register_callback);

void unregister_callback(void)
{
	ssp_data = NULL;
}
EXPORT_SYMBOL(unregister_callback);

int register_hard_callback(int (*callback)(void *), u32 notif_value)
{
	if (ssp_data != NULL) {
		pr_err("Registering hard callback failed because it already exists.\n");
		return -EPERM;
	}

	ssp_data = kmalloc(sizeof(struct ssp_callback), GFP_KERNEL);
	ssp_data->hard_callback = callback;
	ssp_data->notif_value = notif_value;

	return 0;
}
EXPORT_SYMBOL(register_hard_callback);

#define stamp(x) isb(); asm volatile("mrc p15, 0, %0, c9, c13, 0" : "=r"(x))

static u32 get_async_notif_value(optee_invoke_fn *invoke_fn, bool *value_valid,
				 bool *value_pending)
{
	struct arm_smccc_res res;

	invoke_fn(OPTEE_SMC_GET_ASYNC_NOTIF_VALUE, 0, 0, 0, 0, 0, 0, 0, &res);

	if (res.a0)
		return 0;
	*value_valid = (res.a2 & OPTEE_SMC_ASYNC_NOTIF_VALUE_VALID);
	*value_pending = (res.a2 & OPTEE_SMC_ASYNC_NOTIF_VALUE_PENDING);
	return res.a1;
}

#define PTA_OBSERVER_SETUP 0
#define PTA_OBSERVER_UPDATE 1

static struct observer {
	struct tee_context *ctx;
	u32 sess_id;
	uint32_t value;
} observer = {};
u32 last_value = NULL;
static u32 s;

static int optee_ctx_match(struct tee_ioctl_version_data *ver, const void *data)
{
	if (ver->impl_id == TEE_IMPL_ID_OPTEE)
		return 1;
	else
		return 0;
}

void init_pta(void)
{
	const uuid_t pta_uuid =
		UUID_INIT(0xfc93fda1, 0x6bd2, 0x4e6a, 0x89, 0x3c, 0x12, 0x2f,
			  0x6c, 0x3c, 0x8e, 0x33);
	struct tee_ioctl_open_session_arg sess_arg;
	struct tee_param param[4];
	int rc;

	memset(&sess_arg, 0, sizeof(sess_arg));
	memset(&param, 0, sizeof(param));

	pr_info("Opening context to observer\n");
	observer.ctx = tee_client_open_context(NULL, optee_ctx_match, NULL, NULL);
	if (IS_ERR(observer.ctx)) {
		pr_err("tee_client_open_context failed for observer, err: %x\n", observer.ctx);
		return;
	}

	export_uuid(sess_arg.uuid, &pta_uuid);
	sess_arg.clnt_login = TEE_IOCTL_LOGIN_PUBLIC;
	sess_arg.num_params = 4;
	param[0].attr = TEE_IOCTL_PARAM_ATTR_TYPE_VALUE_OUTPUT;

	pr_info("Opening session to observer\n");
	rc = tee_client_open_session(observer.ctx, &sess_arg, param);
	if ((rc < 0) || (sess_arg.ret != TEEC_SUCCESS)) {
		pr_err("tee_client_open_session failed, err: %x\n",
		       sess_arg.ret);
		return;
	}

	observer.value = param[0].u.value.a;
	observer.sess_id = sess_arg.session;
}

static void update(void)
{
	struct tee_ioctl_invoke_arg inv_arg;
	struct tee_param param[4];
	int rc;

	if (!observer.value)
		init_pta();

	memset(&inv_arg, 0, sizeof(inv_arg));
	memset(&param, 0, sizeof(param));

	inv_arg.func = PTA_OBSERVER_UPDATE;
	inv_arg.session = observer.sess_id;
	inv_arg.num_params = 4;

	rc = tee_client_invoke_func(observer.ctx, &inv_arg, param);
	if ((rc < 0) || (inv_arg.ret != 0)) {
		pr_err("PTA_OBSERVER_UPDATE invoke error: %x\n", inv_arg.ret);
	}
}

static irqreturn_t notif_irq_handler(int irq, void *dev_id)
{
	struct optee *optee = dev_id;
	bool do_bottom_half = false;
	bool value_valid;
	bool value_pending;

	do {
		last_value = get_async_notif_value(optee->invoke_fn, &value_valid,
					      &value_pending);
		if (!value_valid)
			break;

		if (last_value == OPTEE_SMC_ASYNC_NOTIF_VALUE_DO_BOTTOM_HALF ||
		    (ssp_data != NULL && ssp_data->notif_value == last_value)) {
			stamp(s);
			if (ssp_data->hard_callback) {
				ssp_data->hard_callback(&s);
			} else {
				do_bottom_half = true;
			}
		    } else
			optee_notif_send(optee, last_value);
	} while (value_pending);

	if (do_bottom_half || last_value == observer.value)
		return IRQ_WAKE_THREAD;
	return IRQ_HANDLED;
}

static irqreturn_t notif_irq_thread_fn(int irq, void *dev_id)
{
	struct optee *optee = dev_id;

	if (ssp_data != NULL && ssp_data->notif_value == last_value) {
<<<<<<< HEAD
		ssp_data->callback(&s);
=======
		ssp_data->callback();
	} else if (last_value == observer.value) {
		update();
>>>>>>> 2a4443f2
	} else {
		optee_do_bottom_half(optee->notif.ctx);
	}

	return IRQ_HANDLED;
}

static bool have_key(struct optee *optee, u_int key)
{
	struct notif_entry *entry;

	list_for_each_entry(entry, &optee->notif.db, link)
		if (entry->key == key)
			return true;

	return false;
}

int optee_notif_wait(struct optee *optee, u_int key)
{
	unsigned long flags;
	struct notif_entry *entry;
	int rc = 0;

	if (key > optee->notif.max_key)
		return -EINVAL;

	entry = kmalloc(sizeof(*entry), GFP_KERNEL);
	if (!entry)
		return -ENOMEM;
	init_completion(&entry->c);
	entry->key = key;

	spin_lock_irqsave(&optee->notif.lock, flags);

	/*
	 * If the bit is already set it means that the key has already
	 * been posted and we must not wait.
	 */
	if (test_bit(key, optee->notif.bitmap)) {
		clear_bit(key, optee->notif.bitmap);
		goto out;
	}

	/*
	 * Check if someone is already waiting for this key. If there is
	 * it's a programming error.
	 */
	if (have_key(optee, key)) {
		rc = -EBUSY;
		goto out;
	}

	list_add_tail(&entry->link, &optee->notif.db);

	/*
	 * Unlock temporarily and wait for completion.
	 */
	spin_unlock_irqrestore(&optee->notif.lock, flags);
	wait_for_completion(&entry->c);
	spin_lock_irqsave(&optee->notif.lock, flags);

	list_del(&entry->link);
out:
	spin_unlock_irqrestore(&optee->notif.lock, flags);

	kfree(entry);

	return rc;
}

int optee_notif_send(struct optee *optee, u_int key)
{
	unsigned long flags;
	struct notif_entry *entry;

	if (key > optee->notif.max_key)
		return -EINVAL;

	spin_lock_irqsave(&optee->notif.lock, flags);

	list_for_each_entry(entry, &optee->notif.db, link)
		if (entry->key == key) {
			complete(&entry->c);
			goto out;
		}

	/* Only set the bit in case there where nobody waiting */
	set_bit(key, optee->notif.bitmap);
out:
	spin_unlock_irqrestore(&optee->notif.lock, flags);

	return 0;
}

int optee_notif_init(struct optee *optee, u_int max_key, u_int irq)
{
	struct tee_context *ctx;
	int rc;

	ctx = tee_dev_open_helper(optee->teedev);
	if (IS_ERR(ctx))
		return PTR_ERR(ctx);

	optee->notif.ctx = ctx;

	spin_lock_init(&optee->notif.lock);
	INIT_LIST_HEAD(&optee->notif.db);
	optee->notif.bitmap = bitmap_zalloc(max_key, GFP_KERNEL);
	if (!optee->notif.bitmap) {
		rc = -ENOMEM;
		goto err_put_ctx;
	}
	optee->notif.max_key = max_key;

	rc = request_threaded_irq(irq, notif_irq_handler, notif_irq_thread_fn,
				  0, "optee_notification", optee);
	if (rc)
		goto err_free_bitmap;

	optee->notif.irq = irq;

	return 0;

err_free_bitmap:
	kfree(optee->notif.bitmap);
err_put_ctx:
	tee_dev_ctx_put(optee->notif.ctx);

	return rc;
}

void optee_notif_uninit(struct optee *optee)
{
	if (optee->notif.ctx) {
		optee_stop_async_notif(optee->notif.ctx);
		if (optee->notif.irq) {
			free_irq(optee->notif.irq, optee);
			irq_dispose_mapping(optee->notif.irq);
		}

		/*
		 * The thread normally working with optee->notif.ctx was
		 * stopped with free_irq() above.
		 *
		 * Note we're not using teedev_close_context() or
		 * tee_client_close_context() since we have already called
		 * tee_device_put() while initializing to avoid a circular
		 * reference counting.
		 */
		tee_dev_ctx_put(optee->notif.ctx);
	}

	kfree(optee->notif.bitmap);
}<|MERGE_RESOLUTION|>--- conflicted
+++ resolved
@@ -192,13 +192,9 @@
 	struct optee *optee = dev_id;
 
 	if (ssp_data != NULL && ssp_data->notif_value == last_value) {
-<<<<<<< HEAD
 		ssp_data->callback(&s);
-=======
-		ssp_data->callback();
 	} else if (last_value == observer.value) {
 		update();
->>>>>>> 2a4443f2
 	} else {
 		optee_do_bottom_half(optee->notif.ctx);
 	}
