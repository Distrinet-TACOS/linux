--- conflicted
+++ resolved
@@ -7,11 +7,7 @@
 optee-objs += supp.o
 optee-objs += shm_pool.o
 optee-objs += device.o
-<<<<<<< HEAD
 optee-objs += bench.o
 
 # for tracing framework to find optee_trace.h
-CFLAGS_call.o := -I$(src)
-=======
-optee-objs += bench.o
->>>>>>> b57ef124
+CFLAGS_call.o := -I$(src)