--- conflicted
+++ resolved
@@ -29,10 +29,7 @@
 
 # platform thermal drivers
 obj-y				+= broadcom/
-<<<<<<< HEAD
-=======
 obj-$(CONFIG_THERMAL_MMIO)		+= thermal_mmio.o
->>>>>>> 0ecfebd2
 obj-$(CONFIG_SPEAR_THERMAL)	+= spear_thermal.o
 obj-$(CONFIG_ROCKCHIP_THERMAL)	+= rockchip_thermal.o
 obj-$(CONFIG_RCAR_THERMAL)	+= rcar_thermal.o
