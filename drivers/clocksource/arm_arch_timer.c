--- conflicted
+++ resolved
@@ -72,7 +72,7 @@
 
 static __always_inline
 void arch_timer_reg_write(int access, enum arch_timer_reg reg, u32 val,
-		struct clock_event_device *clk)
+			  struct clock_event_device *clk)
 {
 	if (access == ARCH_TIMER_MEM_PHYS_ACCESS) {
 		struct arch_timer *timer = to_arch_timer(clk);
@@ -101,7 +101,7 @@
 
 static __always_inline
 u32 arch_timer_reg_read(int access, enum arch_timer_reg reg,
-		struct clock_event_device *clk)
+			struct clock_event_device *clk)
 {
 	u32 val;
 
@@ -136,6 +136,7 @@
 					struct clock_event_device *evt)
 {
 	unsigned long ctrl;
+
 	ctrl = arch_timer_reg_read(access, ARCH_TIMER_REG_CTRL, evt);
 	if (ctrl & ARCH_TIMER_CTRL_IT_STAT) {
 		ctrl |= ARCH_TIMER_CTRL_IT_MASK;
@@ -216,7 +217,7 @@
 }
 
 static __always_inline void set_next_event(const int access, unsigned long evt,
-				  struct clock_event_device *clk)
+					   struct clock_event_device *clk)
 {
 	unsigned long ctrl;
 	ctrl = arch_timer_reg_read(access, ARCH_TIMER_REG_CTRL, clk);
@@ -240,12 +241,8 @@
 	return 0;
 }
 
-<<<<<<< HEAD
-static int arch_timer_setup(struct clock_event_device *clk)
-=======
 static int arch_timer_set_next_event_virt_mem(unsigned long evt,
 					      struct clock_event_device *clk)
->>>>>>> 22006994
 {
 	set_next_event(ARCH_TIMER_MEM_VIRT_ACCESS, evt, clk);
 	return 0;
@@ -258,8 +255,8 @@
 	return 0;
 }
 
-static void __cpuinit __arch_timer_setup(unsigned type,
-				       struct clock_event_device *clk)
+static void __arch_timer_setup(unsigned type,
+			       struct clock_event_device *clk)
 {
 	clk->features = CLOCK_EVT_FEAT_ONESHOT;
 
@@ -297,7 +294,7 @@
 	clockevents_config_and_register(clk, arch_timer_rate, 0xf, 0x7fffffff);
 }
 
-static int __cpuinit arch_timer_setup(struct clock_event_device *clk)
+static int arch_timer_setup(struct clock_event_device *clk)
 {
 	__arch_timer_setup(ARCH_CP15_TIMER, clk);
 
@@ -407,9 +404,6 @@
 	return &timecounter;
 }
 
-<<<<<<< HEAD
-static void arch_timer_stop(struct clock_event_device *clk)
-=======
 static void __init arch_counter_register(unsigned type)
 {
 	u64 start_count;
@@ -427,8 +421,7 @@
 	timecounter_init(&timecounter, &cyclecounter, start_count);
 }
 
-static void __cpuinit arch_timer_stop(struct clock_event_device *clk)
->>>>>>> 22006994
+static void arch_timer_stop(struct clock_event_device *clk)
 {
 	pr_debug("arch_timer_teardown disable IRQ%d cpu #%d\n",
 		 clk->irq, smp_processor_id());
@@ -679,7 +672,7 @@
 	of_node_put(best_frame);
 	if (!irq) {
 		pr_err("arch_timer: Frame missing %s irq",
-				arch_timer_mem_use_virtual ? "virt" : "phys");
+		       arch_timer_mem_use_virtual ? "virt" : "phys");
 		return;
 	}
 
