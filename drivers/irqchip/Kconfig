# SPDX-License-Identifier: GPL-2.0-only
menu "IRQ chip support"

config IRQCHIP
	def_bool y
	depends on OF_IRQ

config ARM_GIC
	bool
	select IRQ_DOMAIN_HIERARCHY
	select GENERIC_IRQ_MULTI_HANDLER
	select GENERIC_IRQ_EFFECTIVE_AFF_MASK

config ARM_GIC_PM
	bool
	depends on PM
	select ARM_GIC

config ARM_GIC_MAX_NR
	int
	depends on ARM_GIC
	default 2 if ARCH_REALVIEW
	default 1

config ARM_GIC_V2M
	bool
	depends on PCI
	select ARM_GIC
	select PCI_MSI

config GIC_NON_BANKED
	bool

config ARM_GIC_V3
	bool
	select GENERIC_IRQ_MULTI_HANDLER
	select IRQ_DOMAIN_HIERARCHY
	select PARTITION_PERCPU
	select GENERIC_IRQ_EFFECTIVE_AFF_MASK

config ARM_GIC_V3_ITS
	bool
	select GENERIC_MSI_IRQ_DOMAIN
	default ARM_GIC_V3

config ARM_GIC_V3_ITS_PCI
	bool
	depends on ARM_GIC_V3_ITS
	depends on PCI
	depends on PCI_MSI
	default ARM_GIC_V3_ITS

config ARM_GIC_V3_ITS_FSL_MC
	bool
	depends on ARM_GIC_V3_ITS
	depends on FSL_MC_BUS
	default ARM_GIC_V3_ITS

config ARM_NVIC
	bool
	select IRQ_DOMAIN_HIERARCHY
	select GENERIC_IRQ_CHIP

config ARM_VIC
	bool
	select IRQ_DOMAIN
	select GENERIC_IRQ_MULTI_HANDLER

config ARM_VIC_NR
	int
	default 4 if ARCH_S5PV210
	default 2
	depends on ARM_VIC
	help
	  The maximum number of VICs available in the system, for
	  power management.

config ARMADA_370_XP_IRQ
	bool
	select GENERIC_IRQ_CHIP
	select PCI_MSI if PCI
	select GENERIC_IRQ_EFFECTIVE_AFF_MASK

config ALPINE_MSI
	bool
	depends on PCI
	select PCI_MSI
	select GENERIC_IRQ_CHIP

config AL_FIC
	bool "Amazon's Annapurna Labs Fabric Interrupt Controller"
	depends on OF || COMPILE_TEST
	select GENERIC_IRQ_CHIP
	select IRQ_DOMAIN
	help
	  Support Amazon's Annapurna Labs Fabric Interrupt Controller.

config ATMEL_AIC_IRQ
	bool
	select GENERIC_IRQ_CHIP
	select IRQ_DOMAIN
	select GENERIC_IRQ_MULTI_HANDLER
	select SPARSE_IRQ

config ATMEL_AIC5_IRQ
	bool
	select GENERIC_IRQ_CHIP
	select IRQ_DOMAIN
	select GENERIC_IRQ_MULTI_HANDLER
	select SPARSE_IRQ

config I8259
	bool
	select IRQ_DOMAIN

config BCM6345_L1_IRQ
	bool
	select GENERIC_IRQ_CHIP
	select IRQ_DOMAIN
	select GENERIC_IRQ_EFFECTIVE_AFF_MASK

config BCM7038_L1_IRQ
	bool
	select GENERIC_IRQ_CHIP
	select IRQ_DOMAIN
	select GENERIC_IRQ_EFFECTIVE_AFF_MASK

config BCM7120_L2_IRQ
	bool
	select GENERIC_IRQ_CHIP
	select IRQ_DOMAIN

config BRCMSTB_L2_IRQ
	bool
	select GENERIC_IRQ_CHIP
	select IRQ_DOMAIN

config DAVINCI_AINTC
	bool
	select GENERIC_IRQ_CHIP
	select IRQ_DOMAIN

config DAVINCI_CP_INTC
	bool
	select GENERIC_IRQ_CHIP
	select IRQ_DOMAIN

config DW_APB_ICTL
	bool
	select GENERIC_IRQ_CHIP
	select IRQ_DOMAIN

config FARADAY_FTINTC010
	bool
	select IRQ_DOMAIN
	select GENERIC_IRQ_MULTI_HANDLER
	select SPARSE_IRQ

config HISILICON_IRQ_MBIGEN
	bool
	select ARM_GIC_V3
	select ARM_GIC_V3_ITS

config IMGPDC_IRQ
	bool
	select GENERIC_IRQ_CHIP
	select IRQ_DOMAIN

config IXP4XX_IRQ
	bool
	select IRQ_DOMAIN
	select GENERIC_IRQ_MULTI_HANDLER
	select SPARSE_IRQ

config MADERA_IRQ
	tristate

config IRQ_MIPS_CPU
	bool
	select GENERIC_IRQ_CHIP
	select GENERIC_IRQ_IPI if SYS_SUPPORTS_MULTITHREADING
	select IRQ_DOMAIN
	select IRQ_DOMAIN_HIERARCHY if GENERIC_IRQ_IPI
	select GENERIC_IRQ_EFFECTIVE_AFF_MASK

config CLPS711X_IRQCHIP
	bool
	depends on ARCH_CLPS711X
	select IRQ_DOMAIN
	select GENERIC_IRQ_MULTI_HANDLER
	select SPARSE_IRQ
	default y

config OMPIC
	bool

config OR1K_PIC
	bool
	select IRQ_DOMAIN

config OMAP_IRQCHIP
	bool
	select GENERIC_IRQ_CHIP
	select IRQ_DOMAIN

config ORION_IRQCHIP
	bool
	select IRQ_DOMAIN
	select GENERIC_IRQ_MULTI_HANDLER

config PIC32_EVIC
	bool
	select GENERIC_IRQ_CHIP
	select IRQ_DOMAIN

config JCORE_AIC
	bool "J-Core integrated AIC" if COMPILE_TEST
	depends on OF
	select IRQ_DOMAIN
	help
	  Support for the J-Core integrated AIC.

config RDA_INTC
	bool
	select IRQ_DOMAIN

config RENESAS_INTC_IRQPIN
	bool "Renesas INTC External IRQ Pin Support" if COMPILE_TEST
	select IRQ_DOMAIN
	help
	  Enable support for the Renesas Interrupt Controller for external
	  interrupt pins, as found on SH/R-Mobile and R-Car Gen1 SoCs.

config RENESAS_IRQC
	bool "Renesas R-Mobile APE6 and R-Car IRQC support" if COMPILE_TEST
	select GENERIC_IRQ_CHIP
	select IRQ_DOMAIN
	help
	  Enable support for the Renesas Interrupt Controller for external
	  devices, as found on R-Mobile APE6, R-Car Gen2, and R-Car Gen3 SoCs.

config RENESAS_RZA1_IRQC
	bool "Renesas RZ/A1 IRQC support" if COMPILE_TEST
	select IRQ_DOMAIN_HIERARCHY
	help
	  Enable support for the Renesas RZ/A1 Interrupt Controller, to use up
	  to 8 external interrupts with configurable sense select.

config ST_IRQCHIP
	bool
	select REGMAP
	select MFD_SYSCON
	help
	  Enables SysCfg Controlled IRQs on STi based platforms.

config TANGO_IRQ
	bool
	select IRQ_DOMAIN
	select GENERIC_IRQ_CHIP

config TB10X_IRQC
	bool
	select IRQ_DOMAIN
	select GENERIC_IRQ_CHIP

config TS4800_IRQ
	tristate "TS-4800 IRQ controller"
	select IRQ_DOMAIN
	depends on HAS_IOMEM
	depends on SOC_IMX51 || COMPILE_TEST
	help
	  Support for the TS-4800 FPGA IRQ controller

config VERSATILE_FPGA_IRQ
	bool
	select IRQ_DOMAIN

config VERSATILE_FPGA_IRQ_NR
       int
       default 4
       depends on VERSATILE_FPGA_IRQ

config XTENSA_MX
	bool
	select IRQ_DOMAIN
	select GENERIC_IRQ_EFFECTIVE_AFF_MASK

config XILINX_INTC
	bool
	select IRQ_DOMAIN

config IRQ_CROSSBAR
	bool
	help
	  Support for a CROSSBAR ip that precedes the main interrupt controller.
	  The primary irqchip invokes the crossbar's callback which inturn allocates
	  a free irq and configures the IP. Thus the peripheral interrupts are
	  routed to one of the free irqchip interrupt lines.

config KEYSTONE_IRQ
	tristate "Keystone 2 IRQ controller IP"
	depends on ARCH_KEYSTONE
	help
		Support for Texas Instruments Keystone 2 IRQ controller IP which
		is part of the Keystone 2 IPC mechanism

config MIPS_GIC
	bool
	select GENERIC_IRQ_IPI
	select IRQ_DOMAIN_HIERARCHY
	select MIPS_CM

config INGENIC_IRQ
	bool
	depends on MACH_INGENIC
	default y

config INGENIC_TCU_IRQ
	bool "Ingenic JZ47xx TCU interrupt controller"
	default MACH_INGENIC
	depends on MIPS || COMPILE_TEST
	select MFD_SYSCON
	select GENERIC_IRQ_CHIP
	help
	  Support for interrupts in the Timer/Counter Unit (TCU) of the Ingenic
	  JZ47xx SoCs.

	  If unsure, say N.

config RENESAS_H8300H_INTC
        bool
	select IRQ_DOMAIN

config RENESAS_H8S_INTC
	bool "Renesas H8S Interrupt Controller Support" if COMPILE_TEST
	select IRQ_DOMAIN
	help
	  Enable support for the Renesas H8/300 Interrupt Controller, as found
	  on Renesas H8S SoCs.

config IMX_GPCV2
	bool
	select IRQ_DOMAIN
	help
	  Enables the wakeup IRQs for IMX platforms with GPCv2 block

config IRQ_MXS
	def_bool y if MACH_ASM9260 || ARCH_MXS
	select IRQ_DOMAIN
	select STMP_DEVICE

config MSCC_OCELOT_IRQ
	bool
	select IRQ_DOMAIN
	select GENERIC_IRQ_CHIP

config MVEBU_GICP
	bool

config MVEBU_ICU
	bool

config MVEBU_ODMI
	bool
	select GENERIC_MSI_IRQ_DOMAIN

config MVEBU_PIC
	bool

config MVEBU_SEI
        bool

config LS_EXTIRQ
	def_bool y if SOC_LS1021A || ARCH_LAYERSCAPE
	select MFD_SYSCON

config LS_SCFG_MSI
	def_bool y if SOC_LS1021A || ARCH_LAYERSCAPE
	depends on PCI && PCI_MSI

config PARTITION_PERCPU
	bool

config EZNPS_GIC
	bool "NPS400 Global Interrupt Manager (GIM)"
	depends on ARC || (COMPILE_TEST && !64BIT)
	select IRQ_DOMAIN
	help
	  Support the EZchip NPS400 global interrupt controller

config STM32_EXTI
	bool
	select IRQ_DOMAIN
	select GENERIC_IRQ_CHIP

config QCOM_IRQ_COMBINER
	bool "QCOM IRQ combiner support"
	depends on ARCH_QCOM && ACPI
	select IRQ_DOMAIN_HIERARCHY
	help
	  Say yes here to add support for the IRQ combiner devices embedded
	  in Qualcomm Technologies chips.

config IRQ_UNIPHIER_AIDET
	bool "UniPhier AIDET support" if COMPILE_TEST
	depends on ARCH_UNIPHIER || COMPILE_TEST
	default ARCH_UNIPHIER
	select IRQ_DOMAIN_HIERARCHY
	help
	  Support for the UniPhier AIDET (ARM Interrupt Detector).

config MESON_IRQ_GPIO
       bool "Meson GPIO Interrupt Multiplexer"
       depends on ARCH_MESON
       select IRQ_DOMAIN_HIERARCHY
       help
         Support Meson SoC Family GPIO Interrupt Multiplexer

config GOLDFISH_PIC
       bool "Goldfish programmable interrupt controller"
       depends on MIPS && (GOLDFISH || COMPILE_TEST)
       select IRQ_DOMAIN
       help
         Say yes here to enable Goldfish interrupt controller driver used
         for Goldfish based virtual platforms.

config QCOM_PDC
	bool "QCOM PDC"
	depends on ARCH_QCOM
	select IRQ_DOMAIN_HIERARCHY
	help
	  Power Domain Controller driver to manage and configure wakeup
	  IRQs for Qualcomm Technologies Inc (QTI) mobile chips.

config CSKY_MPINTC
	bool "C-SKY Multi Processor Interrupt Controller"
	depends on CSKY
	help
	  Say yes here to enable C-SKY SMP interrupt controller driver used
	  for C-SKY SMP system.
	  In fact it's not mmio map in hardware and it uses ld/st to visit the
	  controller's register inside CPU.

config CSKY_APB_INTC
	bool "C-SKY APB Interrupt Controller"
	depends on CSKY
	help
	  Say yes here to enable C-SKY APB interrupt controller driver used
	  by C-SKY single core SOC system. It uses mmio map apb-bus to visit
	  the controller's register.

config IMX_IRQSTEER
	bool "i.MX IRQSTEER support"
	depends on ARCH_MXC || COMPILE_TEST
	default ARCH_MXC
	select IRQ_DOMAIN
	help
	  Support for the i.MX IRQSTEER interrupt multiplexer/remapper.

config IMX_INTMUX
<<<<<<< HEAD
	def_bool y if ARCH_MXC
=======
	def_bool y if ARCH_MXC || COMPILE_TEST
>>>>>>> 04d5ce62
	select IRQ_DOMAIN
	help
	  Support for the i.MX INTMUX interrupt multiplexer.

config LS1X_IRQ
	bool "Loongson-1 Interrupt Controller"
	depends on MACH_LOONGSON32
	default y
	select IRQ_DOMAIN
	select GENERIC_IRQ_CHIP
	help
	  Support for the Loongson-1 platform Interrupt Controller.

config TI_SCI_INTR_IRQCHIP
	bool
	depends on TI_SCI_PROTOCOL
	select IRQ_DOMAIN_HIERARCHY
	help
	  This enables the irqchip driver support for K3 Interrupt router
	  over TI System Control Interface available on some new TI's SoCs.
	  If you wish to use interrupt router irq resources managed by the
	  TI System Controller, say Y here. Otherwise, say N.

config TI_SCI_INTA_IRQCHIP
	bool
	depends on TI_SCI_PROTOCOL
	select IRQ_DOMAIN_HIERARCHY
	select TI_SCI_INTA_MSI_DOMAIN
	help
	  This enables the irqchip driver support for K3 Interrupt aggregator
	  over TI System Control Interface available on some new TI's SoCs.
	  If you wish to use interrupt aggregator irq resources managed by the
	  TI System Controller, say Y here. Otherwise, say N.

config SIFIVE_PLIC
	bool "SiFive Platform-Level Interrupt Controller"
	depends on RISCV
	select IRQ_DOMAIN_HIERARCHY
	help
	   This enables support for the PLIC chip found in SiFive (and
	   potentially other) RISC-V systems.  The PLIC controls devices
	   interrupts and connects them to each core's local interrupt
	   controller.  Aside from timer and software interrupts, all other
	   interrupt sources are subordinate to the PLIC.

	   If you don't know what to do here, say Y.

config EXYNOS_IRQ_COMBINER
	bool "Samsung Exynos IRQ combiner support" if COMPILE_TEST
	depends on (ARCH_EXYNOS && ARM) || COMPILE_TEST
	help
	  Say yes here to add support for the IRQ combiner devices embedded
	  in Samsung Exynos chips.

<<<<<<< HEAD
=======
config LOONGSON_LIOINTC
	bool "Loongson Local I/O Interrupt Controller"
	depends on MACH_LOONGSON64
	default y
	select IRQ_DOMAIN
	select GENERIC_IRQ_CHIP
	help
	  Support for the Loongson Local I/O Interrupt Controller.

config LOONGSON_HTPIC
	bool "Loongson3 HyperTransport PIC Controller"
	depends on MACH_LOONGSON64
	default y
	select IRQ_DOMAIN
	select GENERIC_IRQ_CHIP
	select I8259
	help
	  Support for the Loongson-3 HyperTransport PIC Controller.

>>>>>>> 04d5ce62
endmenu<|MERGE_RESOLUTION|>--- conflicted
+++ resolved
@@ -458,11 +458,7 @@
 	  Support for the i.MX IRQSTEER interrupt multiplexer/remapper.
 
 config IMX_INTMUX
-<<<<<<< HEAD
-	def_bool y if ARCH_MXC
-=======
 	def_bool y if ARCH_MXC || COMPILE_TEST
->>>>>>> 04d5ce62
 	select IRQ_DOMAIN
 	help
 	  Support for the i.MX INTMUX interrupt multiplexer.
@@ -517,8 +513,6 @@
 	  Say yes here to add support for the IRQ combiner devices embedded
 	  in Samsung Exynos chips.
 
-<<<<<<< HEAD
-=======
 config LOONGSON_LIOINTC
 	bool "Loongson Local I/O Interrupt Controller"
 	depends on MACH_LOONGSON64
@@ -538,5 +532,4 @@
 	help
 	  Support for the Loongson-3 HyperTransport PIC Controller.
 
->>>>>>> 04d5ce62
 endmenu