/*
 * Copyright (C) 2014 Hauke Mehrtens <hauke@hauke-m.de>
 * Copyright (C) 2015 Broadcom Corporation
 *
 * This program is free software; you can redistribute it and/or
 * modify it under the terms of the GNU General Public License as
 * published by the Free Software Foundation version 2.
 *
 * This program is distributed "as is" WITHOUT ANY WARRANTY of any
 * kind, whether express or implied; without even the implied warranty
 * of MERCHANTABILITY or FITNESS FOR A PARTICULAR PURPOSE.  See the
 * GNU General Public License for more details.
 */

#include <linux/kernel.h>
#include <linux/pci.h>
#include <linux/msi.h>
#include <linux/clk.h>
#include <linux/module.h>
#include <linux/mbus.h>
#include <linux/slab.h>
#include <linux/delay.h>
#include <linux/interrupt.h>
#include <linux/platform_device.h>
#include <linux/of_address.h>
#include <linux/of_pci.h>
#include <linux/of_irq.h>
#include <linux/of_platform.h>
#include <linux/phy/phy.h>

#include "pcie-iproc.h"

#define CLK_CONTROL_OFFSET           0x000
#define EP_PERST_SOURCE_SELECT_SHIFT 2
#define EP_PERST_SOURCE_SELECT       BIT(EP_PERST_SOURCE_SELECT_SHIFT)
#define EP_MODE_SURVIVE_PERST_SHIFT  1
#define EP_MODE_SURVIVE_PERST        BIT(EP_MODE_SURVIVE_PERST_SHIFT)
#define RC_PCIE_RST_OUTPUT_SHIFT     0
#define RC_PCIE_RST_OUTPUT           BIT(RC_PCIE_RST_OUTPUT_SHIFT)

#define CFG_IND_ADDR_OFFSET          0x120
#define CFG_IND_ADDR_MASK            0x00001ffc

#define CFG_IND_DATA_OFFSET          0x124

#define CFG_ADDR_OFFSET              0x1f8
#define CFG_ADDR_BUS_NUM_SHIFT       20
#define CFG_ADDR_BUS_NUM_MASK        0x0ff00000
#define CFG_ADDR_DEV_NUM_SHIFT       15
#define CFG_ADDR_DEV_NUM_MASK        0x000f8000
#define CFG_ADDR_FUNC_NUM_SHIFT      12
#define CFG_ADDR_FUNC_NUM_MASK       0x00007000
#define CFG_ADDR_REG_NUM_SHIFT       2
#define CFG_ADDR_REG_NUM_MASK        0x00000ffc
#define CFG_ADDR_CFG_TYPE_SHIFT      0
#define CFG_ADDR_CFG_TYPE_MASK       0x00000003

#define CFG_DATA_OFFSET              0x1fc

#define SYS_RC_INTX_EN               0x330
#define SYS_RC_INTX_MASK             0xf

#define PCIE_LINK_STATUS_OFFSET      0xf0c
#define PCIE_PHYLINKUP_SHIFT         3
#define PCIE_PHYLINKUP               BIT(PCIE_PHYLINKUP_SHIFT)
#define PCIE_DL_ACTIVE_SHIFT         2
#define PCIE_DL_ACTIVE               BIT(PCIE_DL_ACTIVE_SHIFT)

#define OARR_VALID_SHIFT             0
#define OARR_VALID                   BIT(OARR_VALID_SHIFT)
#define OARR_SIZE_CFG_SHIFT          1
#define OARR_SIZE_CFG                BIT(OARR_SIZE_CFG_SHIFT)

#define OARR_LO(window)              (0xd20 + (window) * 8)
#define OARR_HI(window)              (0xd24 + (window) * 8)
#define OMAP_LO(window)              (0xd40 + (window) * 8)
#define OMAP_HI(window)              (0xd44 + (window) * 8)

#define MAX_NUM_OB_WINDOWS           2

static inline struct iproc_pcie *iproc_data(struct pci_bus *bus)
{
	struct iproc_pcie *pcie;
#ifdef CONFIG_ARM
	struct pci_sys_data *sys = bus->sysdata;

	pcie = sys->private_data;
#else
	pcie = bus->sysdata;
#endif
	return pcie;
}

/**
 * Note access to the configuration registers are protected at the higher layer
 * by 'pci_lock' in drivers/pci/access.c
 */
static void __iomem *iproc_pcie_map_cfg_bus(struct pci_bus *bus,
					    unsigned int devfn,
					    int where)
{
	struct iproc_pcie *pcie = iproc_data(bus);
	unsigned slot = PCI_SLOT(devfn);
	unsigned fn = PCI_FUNC(devfn);
	unsigned busno = bus->number;
	u32 val;

	/* root complex access */
	if (busno == 0) {
		if (slot >= 1)
			return NULL;
		writel(where & CFG_IND_ADDR_MASK,
		       pcie->base + CFG_IND_ADDR_OFFSET);
		return (pcie->base + CFG_IND_DATA_OFFSET);
	}

	if (fn > 1)
		return NULL;

	/* EP device access */
	val = (busno << CFG_ADDR_BUS_NUM_SHIFT) |
		(slot << CFG_ADDR_DEV_NUM_SHIFT) |
		(fn << CFG_ADDR_FUNC_NUM_SHIFT) |
		(where & CFG_ADDR_REG_NUM_MASK) |
		(1 & CFG_ADDR_CFG_TYPE_MASK);
	writel(val, pcie->base + CFG_ADDR_OFFSET);

	return (pcie->base + CFG_DATA_OFFSET);
}

static struct pci_ops iproc_pcie_ops = {
	.map_bus = iproc_pcie_map_cfg_bus,
	.read = pci_generic_config_read32,
	.write = pci_generic_config_write32,
};

static void iproc_pcie_reset(struct iproc_pcie *pcie)
{
	u32 val;

	/*
	 * Select perst_b signal as reset source. Put the device into reset,
	 * and then bring it out of reset
	 */
	val = readl(pcie->base + CLK_CONTROL_OFFSET);
	val &= ~EP_PERST_SOURCE_SELECT & ~EP_MODE_SURVIVE_PERST &
		~RC_PCIE_RST_OUTPUT;
	writel(val, pcie->base + CLK_CONTROL_OFFSET);
	udelay(250);

	val |= RC_PCIE_RST_OUTPUT;
	writel(val, pcie->base + CLK_CONTROL_OFFSET);
	msleep(100);
}

static int iproc_pcie_check_link(struct iproc_pcie *pcie, struct pci_bus *bus)
{
	u8 hdr_type;
	u32 link_ctrl, class, val;
	u16 pos, link_status;
	bool link_is_active = false;

	val = readl(pcie->base + PCIE_LINK_STATUS_OFFSET);
	if (!(val & PCIE_PHYLINKUP) || !(val & PCIE_DL_ACTIVE)) {
		dev_err(pcie->dev, "PHY or data link is INACTIVE!\n");
		return -ENODEV;
	}

	/* make sure we are not in EP mode */
	pci_bus_read_config_byte(bus, 0, PCI_HEADER_TYPE, &hdr_type);
	if ((hdr_type & 0x7f) != PCI_HEADER_TYPE_BRIDGE) {
		dev_err(pcie->dev, "in EP mode, hdr=%#02x\n", hdr_type);
		return -EFAULT;
	}

	/* force class to PCI_CLASS_BRIDGE_PCI (0x0604) */
#define PCI_BRIDGE_CTRL_REG_OFFSET 0x43c
#define PCI_CLASS_BRIDGE_MASK      0xffff00
#define PCI_CLASS_BRIDGE_SHIFT     8
	pci_bus_read_config_dword(bus, 0, PCI_BRIDGE_CTRL_REG_OFFSET, &class);
	class &= ~PCI_CLASS_BRIDGE_MASK;
	class |= (PCI_CLASS_BRIDGE_PCI << PCI_CLASS_BRIDGE_SHIFT);
	pci_bus_write_config_dword(bus, 0, PCI_BRIDGE_CTRL_REG_OFFSET, class);

	/* check link status to see if link is active */
	pos = pci_bus_find_capability(bus, 0, PCI_CAP_ID_EXP);
	pci_bus_read_config_word(bus, 0, pos + PCI_EXP_LNKSTA, &link_status);
	if (link_status & PCI_EXP_LNKSTA_NLW)
		link_is_active = true;

	if (!link_is_active) {
		/* try GEN 1 link speed */
#define PCI_LINK_STATUS_CTRL_2_OFFSET 0x0dc
#define PCI_TARGET_LINK_SPEED_MASK    0xf
#define PCI_TARGET_LINK_SPEED_GEN2    0x2
#define PCI_TARGET_LINK_SPEED_GEN1    0x1
		pci_bus_read_config_dword(bus, 0,
					  PCI_LINK_STATUS_CTRL_2_OFFSET,
					  &link_ctrl);
		if ((link_ctrl & PCI_TARGET_LINK_SPEED_MASK) ==
		    PCI_TARGET_LINK_SPEED_GEN2) {
			link_ctrl &= ~PCI_TARGET_LINK_SPEED_MASK;
			link_ctrl |= PCI_TARGET_LINK_SPEED_GEN1;
			pci_bus_write_config_dword(bus, 0,
					   PCI_LINK_STATUS_CTRL_2_OFFSET,
					   link_ctrl);
			msleep(100);

			pos = pci_bus_find_capability(bus, 0, PCI_CAP_ID_EXP);
			pci_bus_read_config_word(bus, 0, pos + PCI_EXP_LNKSTA,
						 &link_status);
			if (link_status & PCI_EXP_LNKSTA_NLW)
				link_is_active = true;
		}
	}

	dev_info(pcie->dev, "link: %s\n", link_is_active ? "UP" : "DOWN");

	return link_is_active ? 0 : -ENODEV;
}

static void iproc_pcie_enable(struct iproc_pcie *pcie)
{
	writel(SYS_RC_INTX_MASK, pcie->base + SYS_RC_INTX_EN);
}

/**
 * Some iProc SoCs require the SW to configure the outbound address mapping
 *
 * Outbound address translation:
 *
 * iproc_pcie_address = axi_address - axi_offset
 * OARR = iproc_pcie_address
 * OMAP = pci_addr
 *
 * axi_addr -> iproc_pcie_address -> OARR -> OMAP -> pci_address
 */
static int iproc_pcie_setup_ob(struct iproc_pcie *pcie, u64 axi_addr,
			       u64 pci_addr, resource_size_t size)
{
	struct iproc_pcie_ob *ob = &pcie->ob;
	unsigned i;
	u64 max_size = (u64)ob->window_size * MAX_NUM_OB_WINDOWS;
	u64 remainder;

	if (size > max_size) {
		dev_err(pcie->dev,
			"res size 0x%pap exceeds max supported size 0x%llx\n",
			&size, max_size);
		return -EINVAL;
	}

	div64_u64_rem(size, ob->window_size, &remainder);
	if (remainder) {
		dev_err(pcie->dev,
			"res size %pap needs to be multiple of window size %pap\n",
			&size, &ob->window_size);
		return -EINVAL;
	}

	if (axi_addr < ob->axi_offset) {
		dev_err(pcie->dev,
			"axi address %pap less than offset %pap\n",
			&axi_addr, &ob->axi_offset);
		return -EINVAL;
	}

	/*
	 * Translate the AXI address to the internal address used by the iProc
	 * PCIe core before programming the OARR
	 */
	axi_addr -= ob->axi_offset;

	for (i = 0; i < MAX_NUM_OB_WINDOWS; i++) {
		writel(lower_32_bits(axi_addr) | OARR_VALID |
		       (ob->set_oarr_size ? 1 : 0), pcie->base + OARR_LO(i));
		writel(upper_32_bits(axi_addr), pcie->base + OARR_HI(i));
		writel(lower_32_bits(pci_addr), pcie->base + OMAP_LO(i));
		writel(upper_32_bits(pci_addr), pcie->base + OMAP_HI(i));

		size -= ob->window_size;
		if (size == 0)
			break;

		axi_addr += ob->window_size;
		pci_addr += ob->window_size;
	}

	return 0;
}

static int iproc_pcie_map_ranges(struct iproc_pcie *pcie,
				 struct list_head *resources)
{
	struct resource_entry *window;
	int ret;

	resource_list_for_each_entry(window, resources) {
		struct resource *res = window->res;
		u64 res_type = resource_type(res);

		switch (res_type) {
		case IORESOURCE_IO:
		case IORESOURCE_BUS:
			break;
		case IORESOURCE_MEM:
			ret = iproc_pcie_setup_ob(pcie, res->start,
						  res->start - window->offset,
						  resource_size(res));
			if (ret)
				return ret;
			break;
		default:
			dev_err(pcie->dev, "invalid resource %pR\n", res);
			return -EINVAL;
		}
	}

	return 0;
}

int iproc_pcie_setup(struct iproc_pcie *pcie, struct list_head *res)
{
	int ret;
	void *sysdata;
	struct pci_bus *bus;
#ifdef CONFIG_ARM
	struct pci_host_bridge *bridge;
#endif

	if (!pcie || !pcie->dev || !pcie->base)
		return -EINVAL;

	ret = phy_init(pcie->phy);
	if (ret) {
		dev_err(pcie->dev, "unable to initialize PCIe PHY\n");
		return ret;
	}

	ret = phy_power_on(pcie->phy);
	if (ret) {
		dev_err(pcie->dev, "unable to power on PCIe PHY\n");
		goto err_exit_phy;
	}

	iproc_pcie_reset(pcie);

	if (pcie->need_ob_cfg) {
		ret = iproc_pcie_map_ranges(pcie, res);
		if (ret) {
			dev_err(pcie->dev, "map failed\n");
			goto err_power_off_phy;
		}
	}

#ifdef CONFIG_ARM
	pcie->sysdata.private_data = pcie;
	sysdata = &pcie->sysdata;
#else
	sysdata = pcie;
#endif

	bus = pci_create_root_bus(pcie->dev, 0, &iproc_pcie_ops, sysdata, res);
	if (!bus) {
		dev_err(pcie->dev, "unable to create PCI root bus\n");
		ret = -ENOMEM;
		goto err_power_off_phy;
	}
	pcie->root_bus = bus;

	ret = iproc_pcie_check_link(pcie, bus);
	if (ret) {
		dev_err(pcie->dev, "no PCIe EP device detected\n");
		goto err_rm_root_bus;
	}

	iproc_pcie_enable(pcie);
<<<<<<< HEAD

	pci_scan_child_bus(bus);
	pci_assign_unassigned_bus_resources(bus);
	pci_fixup_irqs(pci_common_swizzle, pcie->map_irq);
=======
#ifdef CONFIG_ARM
	bridge = pci_find_host_bridge(bus);
	bridge->swizzle_irq = pci_common_swizzle;
	bridge->map_irq = pcie->map_irq;
#endif
	pci_scan_child_bus(bus);
	pci_assign_unassigned_bus_resources(bus);
>>>>>>> 9241797c
	pci_bus_add_devices(bus);

	return 0;

err_rm_root_bus:
	pci_stop_root_bus(bus);
	pci_remove_root_bus(bus);

err_power_off_phy:
	phy_power_off(pcie->phy);
err_exit_phy:
	phy_exit(pcie->phy);
	return ret;
}
EXPORT_SYMBOL(iproc_pcie_setup);

int iproc_pcie_remove(struct iproc_pcie *pcie)
{
	pci_stop_root_bus(pcie->root_bus);
	pci_remove_root_bus(pcie->root_bus);

	phy_power_off(pcie->phy);
	phy_exit(pcie->phy);

	return 0;
}
EXPORT_SYMBOL(iproc_pcie_remove);

MODULE_AUTHOR("Ray Jui <rjui@broadcom.com>");
MODULE_DESCRIPTION("Broadcom iPROC PCIe common driver");
MODULE_LICENSE("GPL v2");<|MERGE_RESOLUTION|>--- conflicted
+++ resolved
@@ -324,9 +324,7 @@
 	int ret;
 	void *sysdata;
 	struct pci_bus *bus;
-#ifdef CONFIG_ARM
 	struct pci_host_bridge *bridge;
-#endif
 
 	if (!pcie || !pcie->dev || !pcie->base)
 		return -EINVAL;
@@ -375,20 +373,11 @@
 	}
 
 	iproc_pcie_enable(pcie);
-<<<<<<< HEAD
-
-	pci_scan_child_bus(bus);
-	pci_assign_unassigned_bus_resources(bus);
-	pci_fixup_irqs(pci_common_swizzle, pcie->map_irq);
-=======
-#ifdef CONFIG_ARM
 	bridge = pci_find_host_bridge(bus);
 	bridge->swizzle_irq = pci_common_swizzle;
 	bridge->map_irq = pcie->map_irq;
-#endif
 	pci_scan_child_bus(bus);
 	pci_assign_unassigned_bus_resources(bus);
->>>>>>> 9241797c
 	pci_bus_add_devices(bus);
 
 	return 0;
