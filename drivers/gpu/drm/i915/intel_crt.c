/*
 * Copyright © 2006-2007 Intel Corporation
 *
 * Permission is hereby granted, free of charge, to any person obtaining a
 * copy of this software and associated documentation files (the "Software"),
 * to deal in the Software without restriction, including without limitation
 * the rights to use, copy, modify, merge, publish, distribute, sublicense,
 * and/or sell copies of the Software, and to permit persons to whom the
 * Software is furnished to do so, subject to the following conditions:
 *
 * The above copyright notice and this permission notice (including the next
 * paragraph) shall be included in all copies or substantial portions of the
 * Software.
 *
 * THE SOFTWARE IS PROVIDED "AS IS", WITHOUT WARRANTY OF ANY KIND, EXPRESS OR
 * IMPLIED, INCLUDING BUT NOT LIMITED TO THE WARRANTIES OF MERCHANTABILITY,
 * FITNESS FOR A PARTICULAR PURPOSE AND NONINFRINGEMENT.  IN NO EVENT SHALL
 * THE AUTHORS OR COPYRIGHT HOLDERS BE LIABLE FOR ANY CLAIM, DAMAGES OR OTHER
 * LIABILITY, WHETHER IN AN ACTION OF CONTRACT, TORT OR OTHERWISE, ARISING
 * FROM, OUT OF OR IN CONNECTION WITH THE SOFTWARE OR THE USE OR OTHER
 * DEALINGS IN THE SOFTWARE.
 *
 * Authors:
 *	Eric Anholt <eric@anholt.net>
 */

#include <linux/dmi.h>
#include <linux/i2c.h>
#include <linux/slab.h>
#include <drm/drmP.h>
#include <drm/drm_atomic_helper.h>
#include <drm/drm_crtc.h>
#include <drm/drm_crtc_helper.h>
#include <drm/drm_edid.h>
#include "intel_drv.h"
#include <drm/i915_drm.h>
#include "i915_drv.h"

/* Here's the desired hotplug mode */
#define ADPA_HOTPLUG_BITS (ADPA_CRT_HOTPLUG_PERIOD_128 |		\
			   ADPA_CRT_HOTPLUG_WARMUP_10MS |		\
			   ADPA_CRT_HOTPLUG_SAMPLE_4S |			\
			   ADPA_CRT_HOTPLUG_VOLTAGE_50 |		\
			   ADPA_CRT_HOTPLUG_VOLREF_325MV |		\
			   ADPA_CRT_HOTPLUG_ENABLE)

struct intel_crt {
	struct intel_encoder base;
	/* DPMS state is stored in the connector, which we need in the
	 * encoder's enable/disable callbacks */
	struct intel_connector *connector;
	bool force_hotplug_required;
	i915_reg_t adpa_reg;
};

static struct intel_crt *intel_encoder_to_crt(struct intel_encoder *encoder)
{
	return container_of(encoder, struct intel_crt, base);
}

static struct intel_crt *intel_attached_crt(struct drm_connector *connector)
{
	return intel_encoder_to_crt(intel_attached_encoder(connector));
}

static bool intel_crt_get_hw_state(struct intel_encoder *encoder,
				   enum pipe *pipe)
{
	struct drm_device *dev = encoder->base.dev;
	struct drm_i915_private *dev_priv = to_i915(dev);
	struct intel_crt *crt = intel_encoder_to_crt(encoder);
	u32 tmp;
	bool ret;

	if (!intel_display_power_get_if_enabled(dev_priv,
						encoder->power_domain))
		return false;

	ret = false;

	tmp = I915_READ(crt->adpa_reg);

	if (!(tmp & ADPA_DAC_ENABLE))
		goto out;

	if (HAS_PCH_CPT(dev_priv))
		*pipe = PORT_TO_PIPE_CPT(tmp);
	else
		*pipe = PORT_TO_PIPE(tmp);

	ret = true;
out:
	intel_display_power_put(dev_priv, encoder->power_domain);

	return ret;
}

static unsigned int intel_crt_get_flags(struct intel_encoder *encoder)
{
	struct drm_i915_private *dev_priv = to_i915(encoder->base.dev);
	struct intel_crt *crt = intel_encoder_to_crt(encoder);
	u32 tmp, flags = 0;

	tmp = I915_READ(crt->adpa_reg);

	if (tmp & ADPA_HSYNC_ACTIVE_HIGH)
		flags |= DRM_MODE_FLAG_PHSYNC;
	else
		flags |= DRM_MODE_FLAG_NHSYNC;

	if (tmp & ADPA_VSYNC_ACTIVE_HIGH)
		flags |= DRM_MODE_FLAG_PVSYNC;
	else
		flags |= DRM_MODE_FLAG_NVSYNC;

	return flags;
}

static void intel_crt_get_config(struct intel_encoder *encoder,
				 struct intel_crtc_state *pipe_config)
{
	pipe_config->base.adjusted_mode.flags |= intel_crt_get_flags(encoder);

	pipe_config->base.adjusted_mode.crtc_clock = pipe_config->port_clock;
}

static void hsw_crt_get_config(struct intel_encoder *encoder,
			       struct intel_crtc_state *pipe_config)
{
	struct drm_i915_private *dev_priv = to_i915(encoder->base.dev);

	intel_ddi_get_config(encoder, pipe_config);

	pipe_config->base.adjusted_mode.flags &= ~(DRM_MODE_FLAG_PHSYNC |
					      DRM_MODE_FLAG_NHSYNC |
					      DRM_MODE_FLAG_PVSYNC |
					      DRM_MODE_FLAG_NVSYNC);
	pipe_config->base.adjusted_mode.flags |= intel_crt_get_flags(encoder);

	pipe_config->base.adjusted_mode.crtc_clock = lpt_get_iclkip(dev_priv);
}

/* Note: The caller is required to filter out dpms modes not supported by the
 * platform. */
static void intel_crt_set_dpms(struct intel_encoder *encoder,
			       const struct intel_crtc_state *crtc_state,
			       int mode)
{
	struct drm_i915_private *dev_priv = to_i915(encoder->base.dev);
	struct intel_crt *crt = intel_encoder_to_crt(encoder);
	struct intel_crtc *crtc = to_intel_crtc(crtc_state->base.crtc);
	const struct drm_display_mode *adjusted_mode = &crtc_state->base.adjusted_mode;
	u32 adpa;

	if (INTEL_GEN(dev_priv) >= 5)
		adpa = ADPA_HOTPLUG_BITS;
	else
		adpa = 0;

	if (adjusted_mode->flags & DRM_MODE_FLAG_PHSYNC)
		adpa |= ADPA_HSYNC_ACTIVE_HIGH;
	if (adjusted_mode->flags & DRM_MODE_FLAG_PVSYNC)
		adpa |= ADPA_VSYNC_ACTIVE_HIGH;

	/* For CPT allow 3 pipe config, for others just use A or B */
	if (HAS_PCH_LPT(dev_priv))
		; /* Those bits don't exist here */
	else if (HAS_PCH_CPT(dev_priv))
		adpa |= PORT_TRANS_SEL_CPT(crtc->pipe);
	else if (crtc->pipe == 0)
		adpa |= ADPA_PIPE_A_SELECT;
	else
		adpa |= ADPA_PIPE_B_SELECT;

	if (!HAS_PCH_SPLIT(dev_priv))
		I915_WRITE(BCLRPAT(crtc->pipe), 0);

	switch (mode) {
	case DRM_MODE_DPMS_ON:
		adpa |= ADPA_DAC_ENABLE;
		break;
	case DRM_MODE_DPMS_STANDBY:
		adpa |= ADPA_DAC_ENABLE | ADPA_HSYNC_CNTL_DISABLE;
		break;
	case DRM_MODE_DPMS_SUSPEND:
		adpa |= ADPA_DAC_ENABLE | ADPA_VSYNC_CNTL_DISABLE;
		break;
	case DRM_MODE_DPMS_OFF:
		adpa |= ADPA_HSYNC_CNTL_DISABLE | ADPA_VSYNC_CNTL_DISABLE;
		break;
	}

	I915_WRITE(crt->adpa_reg, adpa);
}

static void intel_disable_crt(struct intel_encoder *encoder,
			      const struct intel_crtc_state *old_crtc_state,
			      const struct drm_connector_state *old_conn_state)
{
	intel_crt_set_dpms(encoder, old_crtc_state, DRM_MODE_DPMS_OFF);
}

static void pch_disable_crt(struct intel_encoder *encoder,
			    const struct intel_crtc_state *old_crtc_state,
			    const struct drm_connector_state *old_conn_state)
{
}

static void pch_post_disable_crt(struct intel_encoder *encoder,
				 const struct intel_crtc_state *old_crtc_state,
				 const struct drm_connector_state *old_conn_state)
{
	intel_disable_crt(encoder, old_crtc_state, old_conn_state);
}

static void hsw_disable_crt(struct intel_encoder *encoder,
			    const struct intel_crtc_state *old_crtc_state,
			    const struct drm_connector_state *old_conn_state)
{
	struct drm_crtc *crtc = old_crtc_state->base.crtc;
	struct drm_i915_private *dev_priv = to_i915(crtc->dev);
	struct intel_crtc *intel_crtc = to_intel_crtc(crtc);

	WARN_ON(!intel_crtc->config->has_pch_encoder);

	intel_set_pch_fifo_underrun_reporting(dev_priv, PIPE_A, false);
}

static void hsw_post_disable_crt(struct intel_encoder *encoder,
				 const struct intel_crtc_state *old_crtc_state,
				 const struct drm_connector_state *old_conn_state)
{
	struct drm_i915_private *dev_priv = to_i915(encoder->base.dev);

	pch_post_disable_crt(encoder, old_crtc_state, old_conn_state);

	lpt_disable_pch_transcoder(dev_priv);
	lpt_disable_iclkip(dev_priv);

	intel_ddi_fdi_post_disable(encoder, old_crtc_state, old_conn_state);

	WARN_ON(!old_crtc_state->has_pch_encoder);

	intel_set_pch_fifo_underrun_reporting(dev_priv, PIPE_A, true);
}

static void hsw_pre_pll_enable_crt(struct intel_encoder *encoder,
				   const struct intel_crtc_state *pipe_config,
				   const struct drm_connector_state *conn_state)
{
	struct drm_crtc *crtc = pipe_config->base.crtc;
	struct drm_i915_private *dev_priv = to_i915(crtc->dev);
	struct intel_crtc *intel_crtc = to_intel_crtc(crtc);

	WARN_ON(!intel_crtc->config->has_pch_encoder);

	intel_set_pch_fifo_underrun_reporting(dev_priv, PIPE_A, false);
}

static void hsw_pre_enable_crt(struct intel_encoder *encoder,
			       const struct intel_crtc_state *pipe_config,
			       const struct drm_connector_state *conn_state)
{
	struct drm_crtc *crtc = pipe_config->base.crtc;
	struct drm_i915_private *dev_priv = to_i915(crtc->dev);
	struct intel_crtc *intel_crtc = to_intel_crtc(crtc);
	int pipe = intel_crtc->pipe;

	WARN_ON(!intel_crtc->config->has_pch_encoder);

	intel_set_cpu_fifo_underrun_reporting(dev_priv, pipe, false);

	dev_priv->display.fdi_link_train(intel_crtc, pipe_config);
}

static void hsw_enable_crt(struct intel_encoder *encoder,
			   const struct intel_crtc_state *pipe_config,
			   const struct drm_connector_state *conn_state)
{
	struct drm_crtc *crtc = pipe_config->base.crtc;
	struct drm_i915_private *dev_priv = to_i915(crtc->dev);
	struct intel_crtc *intel_crtc = to_intel_crtc(crtc);
	int pipe = intel_crtc->pipe;

	WARN_ON(!intel_crtc->config->has_pch_encoder);

	intel_crt_set_dpms(encoder, pipe_config, DRM_MODE_DPMS_ON);

	intel_wait_for_vblank(dev_priv, pipe);
	intel_wait_for_vblank(dev_priv, pipe);
	intel_set_cpu_fifo_underrun_reporting(dev_priv, pipe, true);
	intel_set_pch_fifo_underrun_reporting(dev_priv, PIPE_A, true);
}

static void intel_enable_crt(struct intel_encoder *encoder,
			     const struct intel_crtc_state *pipe_config,
			     const struct drm_connector_state *conn_state)
{
	intel_crt_set_dpms(encoder, pipe_config, DRM_MODE_DPMS_ON);
}

static enum drm_mode_status
intel_crt_mode_valid(struct drm_connector *connector,
		     struct drm_display_mode *mode)
{
	struct drm_device *dev = connector->dev;
	struct drm_i915_private *dev_priv = to_i915(dev);
	int max_dotclk = dev_priv->max_dotclk_freq;
	int max_clock;

	if (mode->flags & DRM_MODE_FLAG_DBLSCAN)
		return MODE_NO_DBLESCAN;

	if (mode->clock < 25000)
		return MODE_CLOCK_LOW;

	if (HAS_PCH_LPT(dev_priv))
		max_clock = 180000;
	else if (IS_VALLEYVIEW(dev_priv))
		/*
		 * 270 MHz due to current DPLL limits,
		 * DAC limit supposedly 355 MHz.
		 */
		max_clock = 270000;
	else if (IS_GEN3(dev_priv) || IS_GEN4(dev_priv))
		max_clock = 400000;
	else
		max_clock = 350000;
	if (mode->clock > max_clock)
		return MODE_CLOCK_HIGH;

	if (mode->clock > max_dotclk)
		return MODE_CLOCK_HIGH;

	/* The FDI receiver on LPT only supports 8bpc and only has 2 lanes. */
	if (HAS_PCH_LPT(dev_priv) &&
	    (ironlake_get_lanes_required(mode->clock, 270000, 24) > 2))
		return MODE_CLOCK_HIGH;

	return MODE_OK;
}

static bool intel_crt_compute_config(struct intel_encoder *encoder,
				     struct intel_crtc_state *pipe_config,
				     struct drm_connector_state *conn_state)
{
	return true;
}

static bool pch_crt_compute_config(struct intel_encoder *encoder,
				   struct intel_crtc_state *pipe_config,
				   struct drm_connector_state *conn_state)
{
	pipe_config->has_pch_encoder = true;

	return true;
}

static bool hsw_crt_compute_config(struct intel_encoder *encoder,
				   struct intel_crtc_state *pipe_config,
				   struct drm_connector_state *conn_state)
{
	struct drm_i915_private *dev_priv = to_i915(encoder->base.dev);

	pipe_config->has_pch_encoder = true;

	/* LPT FDI RX only supports 8bpc. */
	if (HAS_PCH_LPT(dev_priv)) {
		if (pipe_config->bw_constrained && pipe_config->pipe_bpp < 24) {
			DRM_DEBUG_KMS("LPT only supports 24bpp\n");
			return false;
		}

		pipe_config->pipe_bpp = 24;
	}

	/* FDI must always be 2.7 GHz */
	pipe_config->port_clock = 135000 * 2;

	return true;
}

static bool intel_ironlake_crt_detect_hotplug(struct drm_connector *connector)
{
	struct drm_device *dev = connector->dev;
	struct intel_crt *crt = intel_attached_crt(connector);
	struct drm_i915_private *dev_priv = to_i915(dev);
	u32 adpa;
	bool ret;

	/* The first time through, trigger an explicit detection cycle */
	if (crt->force_hotplug_required) {
		bool turn_off_dac = HAS_PCH_SPLIT(dev_priv);
		u32 save_adpa;

		crt->force_hotplug_required = 0;

		save_adpa = adpa = I915_READ(crt->adpa_reg);
		DRM_DEBUG_KMS("trigger hotplug detect cycle: adpa=0x%x\n", adpa);

		adpa |= ADPA_CRT_HOTPLUG_FORCE_TRIGGER;
		if (turn_off_dac)
			adpa &= ~ADPA_DAC_ENABLE;

		I915_WRITE(crt->adpa_reg, adpa);

		if (intel_wait_for_register(dev_priv,
					    crt->adpa_reg,
					    ADPA_CRT_HOTPLUG_FORCE_TRIGGER, 0,
					    1000))
			DRM_DEBUG_KMS("timed out waiting for FORCE_TRIGGER");

		if (turn_off_dac) {
			I915_WRITE(crt->adpa_reg, save_adpa);
			POSTING_READ(crt->adpa_reg);
		}
	}

	/* Check the status to see if both blue and green are on now */
	adpa = I915_READ(crt->adpa_reg);
	if ((adpa & ADPA_CRT_HOTPLUG_MONITOR_MASK) != 0)
		ret = true;
	else
		ret = false;
	DRM_DEBUG_KMS("ironlake hotplug adpa=0x%x, result %d\n", adpa, ret);

	return ret;
}

static bool valleyview_crt_detect_hotplug(struct drm_connector *connector)
{
	struct drm_device *dev = connector->dev;
	struct intel_crt *crt = intel_attached_crt(connector);
	struct drm_i915_private *dev_priv = to_i915(dev);
	bool reenable_hpd;
	u32 adpa;
	bool ret;
	u32 save_adpa;

	/*
	 * Doing a force trigger causes a hpd interrupt to get sent, which can
	 * get us stuck in a loop if we're polling:
	 *  - We enable power wells and reset the ADPA
	 *  - output_poll_exec does force probe on VGA, triggering a hpd
	 *  - HPD handler waits for poll to unlock dev->mode_config.mutex
	 *  - output_poll_exec shuts off the ADPA, unlocks
	 *    dev->mode_config.mutex
	 *  - HPD handler runs, resets ADPA and brings us back to the start
	 *
	 * Just disable HPD interrupts here to prevent this
	 */
	reenable_hpd = intel_hpd_disable(dev_priv, crt->base.hpd_pin);

	save_adpa = adpa = I915_READ(crt->adpa_reg);
	DRM_DEBUG_KMS("trigger hotplug detect cycle: adpa=0x%x\n", adpa);

	adpa |= ADPA_CRT_HOTPLUG_FORCE_TRIGGER;

	I915_WRITE(crt->adpa_reg, adpa);

	if (intel_wait_for_register(dev_priv,
				    crt->adpa_reg,
				    ADPA_CRT_HOTPLUG_FORCE_TRIGGER, 0,
				    1000)) {
		DRM_DEBUG_KMS("timed out waiting for FORCE_TRIGGER");
		I915_WRITE(crt->adpa_reg, save_adpa);
	}

	/* Check the status to see if both blue and green are on now */
	adpa = I915_READ(crt->adpa_reg);
	if ((adpa & ADPA_CRT_HOTPLUG_MONITOR_MASK) != 0)
		ret = true;
	else
		ret = false;

	DRM_DEBUG_KMS("valleyview hotplug adpa=0x%x, result %d\n", adpa, ret);

	if (reenable_hpd)
		intel_hpd_enable(dev_priv, crt->base.hpd_pin);

	return ret;
}

/**
 * Uses CRT_HOTPLUG_EN and CRT_HOTPLUG_STAT to detect CRT presence.
 *
 * Not for i915G/i915GM
 *
 * \return true if CRT is connected.
 * \return false if CRT is disconnected.
 */
static bool intel_crt_detect_hotplug(struct drm_connector *connector)
{
	struct drm_device *dev = connector->dev;
	struct drm_i915_private *dev_priv = to_i915(dev);
	u32 stat;
	bool ret = false;
	int i, tries = 0;

	if (HAS_PCH_SPLIT(dev_priv))
		return intel_ironlake_crt_detect_hotplug(connector);

	if (IS_VALLEYVIEW(dev_priv))
		return valleyview_crt_detect_hotplug(connector);

	/*
	 * On 4 series desktop, CRT detect sequence need to be done twice
	 * to get a reliable result.
	 */

	if (IS_G4X(dev_priv) && !IS_GM45(dev_priv))
		tries = 2;
	else
		tries = 1;

	for (i = 0; i < tries ; i++) {
		/* turn on the FORCE_DETECT */
		i915_hotplug_interrupt_update(dev_priv,
					      CRT_HOTPLUG_FORCE_DETECT,
					      CRT_HOTPLUG_FORCE_DETECT);
		/* wait for FORCE_DETECT to go off */
		if (intel_wait_for_register(dev_priv, PORT_HOTPLUG_EN,
					    CRT_HOTPLUG_FORCE_DETECT, 0,
					    1000))
			DRM_DEBUG_KMS("timed out waiting for FORCE_DETECT to go off");
	}

	stat = I915_READ(PORT_HOTPLUG_STAT);
	if ((stat & CRT_HOTPLUG_MONITOR_MASK) != CRT_HOTPLUG_MONITOR_NONE)
		ret = true;

	/* clear the interrupt we just generated, if any */
	I915_WRITE(PORT_HOTPLUG_STAT, CRT_HOTPLUG_INT_STATUS);

	i915_hotplug_interrupt_update(dev_priv, CRT_HOTPLUG_FORCE_DETECT, 0);

	return ret;
}

static struct edid *intel_crt_get_edid(struct drm_connector *connector,
				struct i2c_adapter *i2c)
{
	struct edid *edid;

	edid = drm_get_edid(connector, i2c);

	if (!edid && !intel_gmbus_is_forced_bit(i2c)) {
		DRM_DEBUG_KMS("CRT GMBUS EDID read failed, retry using GPIO bit-banging\n");
		intel_gmbus_force_bit(i2c, true);
		edid = drm_get_edid(connector, i2c);
		intel_gmbus_force_bit(i2c, false);
	}

	return edid;
}

/* local version of intel_ddc_get_modes() to use intel_crt_get_edid() */
static int intel_crt_ddc_get_modes(struct drm_connector *connector,
				struct i2c_adapter *adapter)
{
	struct edid *edid;
	int ret;

	edid = intel_crt_get_edid(connector, adapter);
	if (!edid)
		return 0;

	ret = intel_connector_update_modes(connector, edid);
	kfree(edid);

	return ret;
}

static bool intel_crt_detect_ddc(struct drm_connector *connector)
{
	struct intel_crt *crt = intel_attached_crt(connector);
	struct drm_i915_private *dev_priv = to_i915(crt->base.base.dev);
	struct edid *edid;
	struct i2c_adapter *i2c;
	bool ret = false;

	BUG_ON(crt->base.type != INTEL_OUTPUT_ANALOG);

	i2c = intel_gmbus_get_adapter(dev_priv, dev_priv->vbt.crt_ddc_pin);
	edid = intel_crt_get_edid(connector, i2c);

	if (edid) {
		bool is_digital = edid->input & DRM_EDID_INPUT_DIGITAL;

		/*
		 * This may be a DVI-I connector with a shared DDC
		 * link between analog and digital outputs, so we
		 * have to check the EDID input spec of the attached device.
		 */
		if (!is_digital) {
			DRM_DEBUG_KMS("CRT detected via DDC:0x50 [EDID]\n");
			ret = true;
		} else {
			DRM_DEBUG_KMS("CRT not detected via DDC:0x50 [EDID reports a digital panel]\n");
		}
	} else {
		DRM_DEBUG_KMS("CRT not detected via DDC:0x50 [no valid EDID found]\n");
	}

	kfree(edid);

	return ret;
}

static enum drm_connector_status
intel_crt_load_detect(struct intel_crt *crt, uint32_t pipe)
{
	struct drm_device *dev = crt->base.base.dev;
	struct drm_i915_private *dev_priv = to_i915(dev);
	uint32_t save_bclrpat;
	uint32_t save_vtotal;
	uint32_t vtotal, vactive;
	uint32_t vsample;
	uint32_t vblank, vblank_start, vblank_end;
	uint32_t dsl;
	i915_reg_t bclrpat_reg, vtotal_reg,
		vblank_reg, vsync_reg, pipeconf_reg, pipe_dsl_reg;
	uint8_t	st00;
	enum drm_connector_status status;

	DRM_DEBUG_KMS("starting load-detect on CRT\n");

	bclrpat_reg = BCLRPAT(pipe);
	vtotal_reg = VTOTAL(pipe);
	vblank_reg = VBLANK(pipe);
	vsync_reg = VSYNC(pipe);
	pipeconf_reg = PIPECONF(pipe);
	pipe_dsl_reg = PIPEDSL(pipe);

	save_bclrpat = I915_READ(bclrpat_reg);
	save_vtotal = I915_READ(vtotal_reg);
	vblank = I915_READ(vblank_reg);

	vtotal = ((save_vtotal >> 16) & 0xfff) + 1;
	vactive = (save_vtotal & 0x7ff) + 1;

	vblank_start = (vblank & 0xfff) + 1;
	vblank_end = ((vblank >> 16) & 0xfff) + 1;

	/* Set the border color to purple. */
	I915_WRITE(bclrpat_reg, 0x500050);

	if (!IS_GEN2(dev_priv)) {
		uint32_t pipeconf = I915_READ(pipeconf_reg);
		I915_WRITE(pipeconf_reg, pipeconf | PIPECONF_FORCE_BORDER);
		POSTING_READ(pipeconf_reg);
		/* Wait for next Vblank to substitue
		 * border color for Color info */
		intel_wait_for_vblank(dev_priv, pipe);
		st00 = I915_READ8(_VGA_MSR_WRITE);
		status = ((st00 & (1 << 4)) != 0) ?
			connector_status_connected :
			connector_status_disconnected;

		I915_WRITE(pipeconf_reg, pipeconf);
	} else {
		bool restore_vblank = false;
		int count, detect;

		/*
		* If there isn't any border, add some.
		* Yes, this will flicker
		*/
		if (vblank_start <= vactive && vblank_end >= vtotal) {
			uint32_t vsync = I915_READ(vsync_reg);
			uint32_t vsync_start = (vsync & 0xffff) + 1;

			vblank_start = vsync_start;
			I915_WRITE(vblank_reg,
				   (vblank_start - 1) |
				   ((vblank_end - 1) << 16));
			restore_vblank = true;
		}
		/* sample in the vertical border, selecting the larger one */
		if (vblank_start - vactive >= vtotal - vblank_end)
			vsample = (vblank_start + vactive) >> 1;
		else
			vsample = (vtotal + vblank_end) >> 1;

		/*
		 * Wait for the border to be displayed
		 */
		while (I915_READ(pipe_dsl_reg) >= vactive)
			;
		while ((dsl = I915_READ(pipe_dsl_reg)) <= vsample)
			;
		/*
		 * Watch ST00 for an entire scanline
		 */
		detect = 0;
		count = 0;
		do {
			count++;
			/* Read the ST00 VGA status register */
			st00 = I915_READ8(_VGA_MSR_WRITE);
			if (st00 & (1 << 4))
				detect++;
		} while ((I915_READ(pipe_dsl_reg) == dsl));

		/* restore vblank if necessary */
		if (restore_vblank)
			I915_WRITE(vblank_reg, vblank);
		/*
		 * If more than 3/4 of the scanline detected a monitor,
		 * then it is assumed to be present. This works even on i830,
		 * where there isn't any way to force the border color across
		 * the screen
		 */
		status = detect * 4 > count * 3 ?
			 connector_status_connected :
			 connector_status_disconnected;
	}

	/* Restore previous settings */
	I915_WRITE(bclrpat_reg, save_bclrpat);

	return status;
}

static int intel_spurious_crt_detect_dmi_callback(const struct dmi_system_id *id)
{
	DRM_DEBUG_DRIVER("Skipping CRT detection for %s\n", id->ident);
	return 1;
}

static const struct dmi_system_id intel_spurious_crt_detect[] = {
	{
		.callback = intel_spurious_crt_detect_dmi_callback,
		.ident = "ACER ZGB",
		.matches = {
			DMI_MATCH(DMI_SYS_VENDOR, "ACER"),
			DMI_MATCH(DMI_PRODUCT_NAME, "ZGB"),
		},
	},
	{
		.callback = intel_spurious_crt_detect_dmi_callback,
		.ident = "Intel DZ77BH-55K",
		.matches = {
			DMI_MATCH(DMI_BOARD_VENDOR, "Intel Corporation"),
			DMI_MATCH(DMI_BOARD_NAME, "DZ77BH-55K"),
		},
	},
	{ }
};

static int
intel_crt_detect(struct drm_connector *connector,
		 struct drm_modeset_acquire_ctx *ctx,
		 bool force)
{
	struct drm_i915_private *dev_priv = to_i915(connector->dev);
	struct intel_crt *crt = intel_attached_crt(connector);
	struct intel_encoder *intel_encoder = &crt->base;
	int status, ret;
	struct intel_load_detect_pipe tmp;

	DRM_DEBUG_KMS("[CONNECTOR:%d:%s] force=%d\n",
		      connector->base.id, connector->name,
		      force);

	/* Skip machines without VGA that falsely report hotplug events */
	if (dmi_check_system(intel_spurious_crt_detect))
		return connector_status_disconnected;

	intel_display_power_get(dev_priv, intel_encoder->power_domain);

	if (I915_HAS_HOTPLUG(dev_priv)) {
		/* We can not rely on the HPD pin always being correctly wired
		 * up, for example many KVM do not pass it through, and so
		 * only trust an assertion that the monitor is connected.
		 */
		if (intel_crt_detect_hotplug(connector)) {
			DRM_DEBUG_KMS("CRT detected via hotplug\n");
			status = connector_status_connected;
			goto out;
		} else
			DRM_DEBUG_KMS("CRT not detected via hotplug\n");
	}

	if (intel_crt_detect_ddc(connector)) {
		status = connector_status_connected;
		goto out;
	}

	/* Load detection is broken on HPD capable machines. Whoever wants a
	 * broken monitor (without edid) to work behind a broken kvm (that fails
	 * to have the right resistors for HP detection) needs to fix this up.
	 * For now just bail out. */
	if (I915_HAS_HOTPLUG(dev_priv) && !i915_modparams.load_detect_test) {
		status = connector_status_disconnected;
		goto out;
	}

	if (!force) {
		status = connector->status;
		goto out;
	}

	/* for pre-945g platforms use load detect */
	ret = intel_get_load_detect_pipe(connector, NULL, &tmp, ctx);
	if (ret > 0) {
		if (intel_crt_detect_ddc(connector))
			status = connector_status_connected;
		else if (INTEL_GEN(dev_priv) < 4)
			status = intel_crt_load_detect(crt,
				to_intel_crtc(connector->state->crtc)->pipe);
		else if (i915_modparams.load_detect_test)
			status = connector_status_disconnected;
		else
			status = connector_status_unknown;
		intel_release_load_detect_pipe(connector, &tmp, ctx);
	} else if (ret == 0)
		status = connector_status_unknown;
	else if (ret < 0)
		status = ret;

out:
	intel_display_power_put(dev_priv, intel_encoder->power_domain);
	return status;
}

static void intel_crt_destroy(struct drm_connector *connector)
{
	drm_connector_cleanup(connector);
	kfree(connector);
}

static int intel_crt_get_modes(struct drm_connector *connector)
{
	struct drm_device *dev = connector->dev;
	struct drm_i915_private *dev_priv = to_i915(dev);
	struct intel_crt *crt = intel_attached_crt(connector);
	struct intel_encoder *intel_encoder = &crt->base;
	int ret;
	struct i2c_adapter *i2c;

	intel_display_power_get(dev_priv, intel_encoder->power_domain);

	i2c = intel_gmbus_get_adapter(dev_priv, dev_priv->vbt.crt_ddc_pin);
	ret = intel_crt_ddc_get_modes(connector, i2c);
	if (ret || !IS_G4X(dev_priv))
		goto out;

	/* Try to probe digital port for output in DVI-I -> VGA mode. */
	i2c = intel_gmbus_get_adapter(dev_priv, GMBUS_PIN_DPB);
	ret = intel_crt_ddc_get_modes(connector, i2c);

out:
	intel_display_power_put(dev_priv, intel_encoder->power_domain);

	return ret;
}

void intel_crt_reset(struct drm_encoder *encoder)
{
	struct drm_i915_private *dev_priv = to_i915(encoder->dev);
	struct intel_crt *crt = intel_encoder_to_crt(to_intel_encoder(encoder));

	if (INTEL_GEN(dev_priv) >= 5) {
		u32 adpa;

		adpa = I915_READ(crt->adpa_reg);
		adpa &= ~ADPA_CRT_HOTPLUG_MASK;
		adpa |= ADPA_HOTPLUG_BITS;
		I915_WRITE(crt->adpa_reg, adpa);
		POSTING_READ(crt->adpa_reg);

		DRM_DEBUG_KMS("crt adpa set to 0x%x\n", adpa);
		crt->force_hotplug_required = 1;
	}

}

/*
 * Routines for controlling stuff on the analog port
 */

static const struct drm_connector_funcs intel_crt_connector_funcs = {
	.fill_modes = drm_helper_probe_single_connector_modes,
	.late_register = intel_connector_register,
	.early_unregister = intel_connector_unregister,
	.destroy = intel_crt_destroy,
	.atomic_destroy_state = drm_atomic_helper_connector_destroy_state,
	.atomic_duplicate_state = drm_atomic_helper_connector_duplicate_state,
};

static const struct drm_connector_helper_funcs intel_crt_connector_helper_funcs = {
	.detect_ctx = intel_crt_detect,
	.mode_valid = intel_crt_mode_valid,
	.get_modes = intel_crt_get_modes,
};

static const struct drm_encoder_funcs intel_crt_enc_funcs = {
	.reset = intel_crt_reset,
	.destroy = intel_encoder_destroy,
};

void intel_crt_init(struct drm_i915_private *dev_priv)
{
	struct drm_connector *connector;
	struct intel_crt *crt;
	struct intel_connector *intel_connector;
	i915_reg_t adpa_reg;
	u32 adpa;

	if (HAS_PCH_SPLIT(dev_priv))
		adpa_reg = PCH_ADPA;
	else if (IS_VALLEYVIEW(dev_priv))
		adpa_reg = VLV_ADPA;
	else
		adpa_reg = ADPA;

	adpa = I915_READ(adpa_reg);
	if ((adpa & ADPA_DAC_ENABLE) == 0) {
		/*
		 * On some machines (some IVB at least) CRT can be
		 * fused off, but there's no known fuse bit to
		 * indicate that. On these machine the ADPA register
		 * works normally, except the DAC enable bit won't
		 * take. So the only way to tell is attempt to enable
		 * it and see what happens.
		 */
		I915_WRITE(adpa_reg, adpa | ADPA_DAC_ENABLE |
			   ADPA_HSYNC_CNTL_DISABLE | ADPA_VSYNC_CNTL_DISABLE);
		if ((I915_READ(adpa_reg) & ADPA_DAC_ENABLE) == 0)
			return;
		I915_WRITE(adpa_reg, adpa);
	}

	crt = kzalloc(sizeof(struct intel_crt), GFP_KERNEL);
	if (!crt)
		return;

	intel_connector = intel_connector_alloc();
	if (!intel_connector) {
		kfree(crt);
		return;
	}

	connector = &intel_connector->base;
	crt->connector = intel_connector;
	drm_connector_init(&dev_priv->drm, &intel_connector->base,
			   &intel_crt_connector_funcs, DRM_MODE_CONNECTOR_VGA);

	drm_encoder_init(&dev_priv->drm, &crt->base.base, &intel_crt_enc_funcs,
			 DRM_MODE_ENCODER_DAC, "CRT");

	intel_connector_attach_encoder(intel_connector, &crt->base);

	crt->base.type = INTEL_OUTPUT_ANALOG;
	crt->base.cloneable = (1 << INTEL_OUTPUT_DVO) | (1 << INTEL_OUTPUT_HDMI);
	if (IS_I830(dev_priv))
		crt->base.crtc_mask = (1 << 0);
	else
		crt->base.crtc_mask = (1 << 0) | (1 << 1) | (1 << 2);

	if (IS_GEN2(dev_priv))
		connector->interlace_allowed = 0;
	else
		connector->interlace_allowed = 1;
	connector->doublescan_allowed = 0;

	crt->adpa_reg = adpa_reg;

	crt->base.power_domain = POWER_DOMAIN_PORT_CRT;

	if (I915_HAS_HOTPLUG(dev_priv) &&
	    !dmi_check_system(intel_spurious_crt_detect))
		crt->base.hpd_pin = HPD_CRT;

<<<<<<< HEAD
	crt->base.compute_config = intel_crt_compute_config;
=======
>>>>>>> cdc1cdca
	if (HAS_DDI(dev_priv)) {
		crt->base.port = PORT_E;
		crt->base.get_config = hsw_crt_get_config;
		crt->base.get_hw_state = intel_ddi_get_hw_state;
<<<<<<< HEAD
=======
		crt->base.compute_config = hsw_crt_compute_config;
>>>>>>> cdc1cdca
		crt->base.pre_pll_enable = hsw_pre_pll_enable_crt;
		crt->base.pre_enable = hsw_pre_enable_crt;
		crt->base.enable = hsw_enable_crt;
		crt->base.disable = hsw_disable_crt;
		crt->base.post_disable = hsw_post_disable_crt;
	} else {
		if (HAS_PCH_SPLIT(dev_priv)) {
<<<<<<< HEAD
			crt->base.disable = pch_disable_crt;
			crt->base.post_disable = pch_post_disable_crt;
		} else {
=======
			crt->base.compute_config = pch_crt_compute_config;
			crt->base.disable = pch_disable_crt;
			crt->base.post_disable = pch_post_disable_crt;
		} else {
			crt->base.compute_config = intel_crt_compute_config;
>>>>>>> cdc1cdca
			crt->base.disable = intel_disable_crt;
		}
		crt->base.port = PORT_NONE;
		crt->base.get_config = intel_crt_get_config;
		crt->base.get_hw_state = intel_crt_get_hw_state;
		crt->base.enable = intel_enable_crt;
	}
	intel_connector->get_hw_state = intel_connector_get_hw_state;

	drm_connector_helper_add(connector, &intel_crt_connector_helper_funcs);

	if (!I915_HAS_HOTPLUG(dev_priv))
		intel_connector->polled = DRM_CONNECTOR_POLL_CONNECT;

	/*
	 * Configure the automatic hotplug detection stuff
	 */
	crt->force_hotplug_required = 0;

	/*
	 * TODO: find a proper way to discover whether we need to set the the
	 * polarity and link reversal bits or not, instead of relying on the
	 * BIOS.
	 */
	if (HAS_PCH_LPT(dev_priv)) {
		u32 fdi_config = FDI_RX_POLARITY_REVERSED_LPT |
				 FDI_RX_LINK_REVERSAL_OVERRIDE;

		dev_priv->fdi_rx_config = I915_READ(FDI_RX_CTL(PIPE_A)) & fdi_config;
	}

	intel_crt_reset(&crt->base.base);
}<|MERGE_RESOLUTION|>--- conflicted
+++ resolved
@@ -973,18 +973,11 @@
 	    !dmi_check_system(intel_spurious_crt_detect))
 		crt->base.hpd_pin = HPD_CRT;
 
-<<<<<<< HEAD
-	crt->base.compute_config = intel_crt_compute_config;
-=======
->>>>>>> cdc1cdca
 	if (HAS_DDI(dev_priv)) {
 		crt->base.port = PORT_E;
 		crt->base.get_config = hsw_crt_get_config;
 		crt->base.get_hw_state = intel_ddi_get_hw_state;
-<<<<<<< HEAD
-=======
 		crt->base.compute_config = hsw_crt_compute_config;
->>>>>>> cdc1cdca
 		crt->base.pre_pll_enable = hsw_pre_pll_enable_crt;
 		crt->base.pre_enable = hsw_pre_enable_crt;
 		crt->base.enable = hsw_enable_crt;
@@ -992,17 +985,11 @@
 		crt->base.post_disable = hsw_post_disable_crt;
 	} else {
 		if (HAS_PCH_SPLIT(dev_priv)) {
-<<<<<<< HEAD
-			crt->base.disable = pch_disable_crt;
-			crt->base.post_disable = pch_post_disable_crt;
-		} else {
-=======
 			crt->base.compute_config = pch_crt_compute_config;
 			crt->base.disable = pch_disable_crt;
 			crt->base.post_disable = pch_post_disable_crt;
 		} else {
 			crt->base.compute_config = intel_crt_compute_config;
->>>>>>> cdc1cdca
 			crt->base.disable = intel_disable_crt;
 		}
 		crt->base.port = PORT_NONE;
